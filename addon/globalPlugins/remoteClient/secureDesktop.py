<<<<<<< HEAD
"""Secure desktop support for NVDA Remote.

This module handles the transition between regular and secure desktop sessions in Windows,
maintaining remote connections across these transitions. It manages the creation of local
relay servers, connection bridging, and IPC (Inter-Process Communication) between the 
regular and secure desktop instances of NVDA.

The secure desktop is a special Windows session used for UAC prompts and login screens
that runs in an isolated environment for security. This module ensures NVDA Remote
connections persist when entering and leaving this secure environment.
"""

from dataclasses import dataclass
=======
>>>>>>> 24dcebc4
import json
import socket
import ssl
import threading
import uuid
from dataclasses import dataclass
from pathlib import Path
from typing import Any, Optional, Tuple

import shlobj
from logHandler import log
from winAPI.secureDesktop import post_secureDesktopStateChange

from . import bridge, server
from .protocol import RemoteMessageType
from .serializer import JSONSerializer
from .session import SlaveSession
from .transport import RelayTransport


<<<<<<< HEAD
def get_program_data_temp_path() -> Path:
	"""Get the system's program data temporary directory path.
	
	This function determines the appropriate temporary directory path based on the 
	Windows version, falling back to older API calls if newer ones aren't available.
	
	Returns:
		Path: A Path object pointing to the ProgramData/temp directory
	"""
=======
def getProgramDataTempPath() -> Path:
	"""Get the system's program data temp directory path."""
>>>>>>> 24dcebc4
	if hasattr(shlobj, 'SHGetKnownFolderPath'):
		return Path(shlobj.SHGetKnownFolderPath(shlobj.FolderId.PROGRAM_DATA)) / 'temp'
	return Path(shlobj.SHGetFolderPath(0, shlobj.CSIDL_COMMON_APPDATA)) / 'temp'

@dataclass(frozen=True)
class SecureDesktopConnection:
	"""Immutable container for secure desktop connection details.
	
	This class stores the connection information needed to establish
	a connection to a secure desktop session. The frozen=True decorator
	ensures instances are immutable after creation.
	
	Attributes:
		address (Tuple[str, int]): The (host, port) tuple for the connection
		channel (str): Unique channel identifier/password for the secure connection
	"""
	address: Tuple[str, int]
	channel: str

class SecureDesktopHandler:
	"""Manages transitions between regular and secure desktop environments.
	
	This class coordinates the complex process of maintaining NVDA Remote
	connections when Windows switches between regular and secure desktop
	sessions. It handles:
	
	* Setting up local relay servers for secure desktop communication
	* Managing IPC between regular and secure desktop NVDA instances
	* Bridging connections between the secure desktop and remote partner
	* Cleaning up resources when transitioning between desktop states
	
	The handler uses a temporary file for IPC and creates local relay servers
	to maintain connection state across desktop transitions.
	"""
	
	SD_CONNECT_BLOCK_TIMEOUT: int = 1

	def __init__(self, temp_path: Path = getProgramDataTempPath()) -> None:
		"""
		Initialize secure desktop handler.
		
		Args:
			temp_path: Path to temporary directory for IPC file. Defaults to program data temp path.
		"""
		self.tempPath = temp_path
		self.IPCFile = temp_path / 'remote.ipc'
		
		self._slaveSession: Optional[SlaveSession] = None
		self.sdServer: Optional[server.LocalRelayServer] = None
		self.sdRelay: Optional[RelayTransport] = None
		self.sdBridge: Optional[bridge.BridgeTransport] = None

		post_secureDesktopStateChange.register(self._onSecureDesktopChange)

	def terminate(self) -> None:
		"""Clean up handler resources."""
		post_secureDesktopStateChange.unregister(self._onSecureDesktopChange)
		self.leaveSecureDesktop()
		try:
			self.IPCFile.unlink()
		except FileNotFoundError:
			pass

	@property
	def slaveSession(self) -> Optional[SlaveSession]:
		return self._slaveSession

	@slaveSession.setter
	def slaveSession(self, session: Optional[SlaveSession]) -> None:
		"""
		Update slave session reference and handle necessary cleanup/setup.
		
		Args:
			session: New SlaveSession instance or None to clear
		"""
		if self._slaveSession == session:
			return
			
		if self.sdServer is not None:
			self.leaveSecureDesktop()
			
		if self._slaveSession is not None and self._slaveSession.transport is not None:
			transport = self._slaveSession.transport
			transport.unregisterInbound(RemoteMessageType.set_braille_info, self._onMasterDisplayChange)
		self._slaveSession = session

	def _onSecureDesktopChange(self, isSecureDesktop: Optional[bool] = None) -> None:
		"""
		Internal callback for secure desktop state changes.
		
		Args:
			isSecureDesktop: True if transitioning to secure desktop, False otherwise
		"""
		if isSecureDesktop:
			self.enterSecureDesktop()
		else:
			self.leaveSecureDesktop()

	def enterSecureDesktop(self) -> None:
		"""Set up necessary components when entering secure desktop."""
		if self.slaveSession is None or self.slaveSession.transport is None:
			log.warning("No slave session connected, not entering secure desktop.")
			return
		if not self.tempPath.exists():
			self.tempPath.mkdir(parents=True, exist_ok=True)

		channel = str(uuid.uuid4())
		self.sdServer = server.LocalRelayServer(port=0, password=channel, bind_host='127.0.0.1')
		port = self.sdServer.serverSocket.getsockname()[1]
		
		serverThread = threading.Thread(target=self.sdServer.run)
		serverThread.daemon = True
		serverThread.start()

		self.sdRelay = RelayTransport(
			address=('127.0.0.1', port),
			serializer=JSONSerializer(),
			channel=channel,
			insecure=True
		)
		self.sdRelay.registerInbound(RemoteMessageType.client_joined, self._onMasterDisplayChange)
		self.slaveSession.transport.registerInbound(RemoteMessageType.set_braille_info, self._onMasterDisplayChange)
		
		self.sdBridge = bridge.BridgeTransport(self.slaveSession.transport, self.sdRelay)
		
		relayThread = threading.Thread(target=self.sdRelay.run)
		relayThread.daemon = True
		relayThread.start()

		data = [port, channel]
		self.IPCFile.write_text(json.dumps(data))

	def leaveSecureDesktop(self) -> None:
		"""Clean up when leaving secure desktop."""
		if self.sdServer is None:
			return

		if self.sdBridge is not None:
			self.sdBridge.disconnect()
			self.sdBridge = None
		
		if self.sdServer is not None:
			self.sdServer.close()
			self.sdServer = None
		
		if self.sdRelay is not None:
			self.sdRelay.close()
			self.sdRelay = None

		if self.slaveSession is not None and self.slaveSession.transport is not None:
			self.slaveSession.transport.unregisterInbound(RemoteMessageType.set_braille_info, self._onMasterDisplayChange)
			self.slaveSession.setDisplaySize()
		
		try:
			self.IPCFile.unlink()
		except FileNotFoundError:
			pass

	def initializeSecureDesktop(self) -> Optional[SecureDesktopConnection]:
		"""
		Initialize connection when starting in secure desktop.
		
		Returns:
			SecureDesktopConnection if successful, None if not
		"""
		try:
			data = json.loads(self.IPCFile.read_text())
			self.IPCFile.unlink()
			port, channel = data

			testSocket = socket.socket(socket.AF_INET, socket.SOCK_STREAM)
			testSocket = ssl.wrap_socket(testSocket)
			testSocket.connect(('127.0.0.1', port))
			testSocket.close()

			return SecureDesktopConnection(
				address=('127.0.0.1', port),
				channel=channel
			)
			
		except Exception:
			log.exception("Failed to initialize secure desktop connection.")
			return None

	def _onMasterDisplayChange(self, **kwargs: Any) -> None:
		"""Handle display size changes."""
		if self.sdRelay is not None and self.slaveSession is not None:
			self.sdRelay.send(
				type=RemoteMessageType.set_display_size,
				sizes=self.slaveSession.masterDisplaySizes
			)<|MERGE_RESOLUTION|>--- conflicted
+++ resolved
@@ -1,4 +1,3 @@
-<<<<<<< HEAD
 """Secure desktop support for NVDA Remote.
 
 This module handles the transition between regular and secure desktop sessions in Windows,
@@ -12,14 +11,11 @@
 """
 
 from dataclasses import dataclass
-=======
->>>>>>> 24dcebc4
 import json
 import socket
 import ssl
 import threading
 import uuid
-from dataclasses import dataclass
 from pathlib import Path
 from typing import Any, Optional, Tuple
 
@@ -34,23 +30,12 @@
 from .transport import RelayTransport
 
 
-<<<<<<< HEAD
-def get_program_data_temp_path() -> Path:
-	"""Get the system's program data temporary directory path.
-	
-	This function determines the appropriate temporary directory path based on the 
-	Windows version, falling back to older API calls if newer ones aren't available.
-	
-	Returns:
-		Path: A Path object pointing to the ProgramData/temp directory
-	"""
-=======
 def getProgramDataTempPath() -> Path:
 	"""Get the system's program data temp directory path."""
->>>>>>> 24dcebc4
 	if hasattr(shlobj, 'SHGetKnownFolderPath'):
 		return Path(shlobj.SHGetKnownFolderPath(shlobj.FolderId.PROGRAM_DATA)) / 'temp'
 	return Path(shlobj.SHGetFolderPath(0, shlobj.CSIDL_COMMON_APPDATA)) / 'temp'
+
 
 @dataclass(frozen=True)
 class SecureDesktopConnection:
@@ -66,6 +51,7 @@
 	"""
 	address: Tuple[str, int]
 	channel: str
+
 
 class SecureDesktopHandler:
 	"""Manages transitions between regular and secure desktop environments.
