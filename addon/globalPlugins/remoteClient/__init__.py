REMOTE_KEY = "kb:f11"
import os
import sys
import json
import threading
import socket
from globalPluginHandler import GlobalPlugin as _GlobalPlugin
import logging
logger = logging.getLogger(__name__)
import wx
from config import isInstalledCopy
from . import configuration
from . import cues
import gui
import speech
from .transport import RelayTransport, TransportEvents
import braille
from . import local_machine
from . import serializer
from .session import MasterSession, SlaveSession
from . import url_handler
import ui
import addonHandler
try:
	addonHandler.initTranslation()
except addonHandler.AddonError:
	from logHandler import log
	log.warning(
		"Unable to initialise translations. This may be because the addon is running from NVDA scratchpad."
	)
from . import keyboard_hook
import ctypes
import ctypes.wintypes
from winUser import WM_QUIT, VK_F11  # provided by NVDA
logging.getLogger("keyboard_hook").addHandler(logging.StreamHandler(sys.stdout))
from logHandler import log
from . import dialogs
import IAccessibleHandler
import globalVars
import shlobj
import uuid
from . import server
from . import bridge
from .socket_utils import SERVER_PORT, address_to_hostport, hostport_to_address
import api
import ssl
import configobj
import queueHandler
<<<<<<< HEAD
from winAPI.secureDesktop import post_secureDesktopStateChange

=======
import versionInfo
>>>>>>> 06c484c6

class GlobalPlugin(_GlobalPlugin):
	scriptCategory = _("NVDA Remote")

	def __init__(self, *args, **kwargs):
		super().__init__(*args, **kwargs)
		self.local_machine = local_machine.LocalMachine()
		self.slave_session = None
		self.master_session = None
		self.create_menu()
		self.connecting = False
		self.url_handler_window = url_handler.URLHandlerWindow(callback=self.verify_connect)
		url_handler.register_url_handler()
		self.master_transport = None
		self.slave_transport = None
		self.server = None
		self.hook_thread = None
		self.sending_keys = False
		self.key_modified = False
		self.sd_server = None
		self.sd_relay = None
		self.sd_bridge = None
		try:
			configuration.get_config()
		except configobj.ParseError:
			os.remove(os.path.abspath(os.path.join(globalVars.appArgs.configPath, configuration.CONFIG_FILE_NAME)))
			queueHandler.queueFunction(queueHandler.eventQueue, wx.CallAfter, wx.MessageBox, _("Your NVDA Remote configuration was corrupted and has been reset."), _("NVDA Remote Configuration Error"), wx.OK|wx.ICON_EXCLAMATION)
		cs = configuration.get_config()['controlserver']
		if hasattr(shlobj, 'SHGetKnownFolderPath'):
			self.temp_location = os.path.join(shlobj.SHGetKnownFolderPath(shlobj.FolderId.PROGRAM_DATA), 'temp')
		else:
			self.temp_location = os.path.join(shlobj.SHGetFolderPath(0, shlobj.CSIDL_COMMON_APPDATA), 'temp')
		self.ipc_file = os.path.join(self.temp_location, 'remote.ipc')
		if globalVars.appArgs.secure:
			self.handle_secure_desktop()
		if cs['autoconnect'] and not self.master_session and not self.slave_session:
			self.perform_autoconnect()
		post_secureDesktopStateChange.register(self.onSecureDesktopChange)

	def perform_autoconnect(self):
		cs = configuration.get_config()['controlserver']
		channel = cs['key']
		if cs['self_hosted']:
			port = cs['port']
			address = ('localhost',port)
			self.start_control_server(port, channel)
		else:
			address = address_to_hostport(cs['host'])
		if cs['connection_type']==0:
			self.connect_as_slave(address, channel)
		else:
			self.connect_as_master(address, channel)

	def create_menu(self):
		self.menu = wx.Menu()
		tools_menu = gui.mainFrame.sysTrayIcon.toolsMenu
		# Translators: Item in NVDA Remote submenu to connect to a remote computer.
		self.connect_item = self.menu.Append(wx.ID_ANY, _("Connect..."), _("Remotely connect to another computer running NVDA Remote Access"))
		gui.mainFrame.sysTrayIcon.Bind(wx.EVT_MENU, self.do_connect, self.connect_item)
		# Translators: Item in NVDA Remote submenu to disconnect from a remote computer.
		self.disconnect_item = self.menu.Append(wx.ID_ANY, _("Disconnect"), _("Disconnect from another computer running NVDA Remote Access"))
		self.disconnect_item.Enable(False)
		gui.mainFrame.sysTrayIcon.Bind(wx.EVT_MENU, self.on_disconnect_item, self.disconnect_item)
		# Translators: Menu item in NvDA Remote submenu to mute speech and sounds from the remote computer.
		self.mute_item = self.menu.Append(wx.ID_ANY, _("Mute remote"), _("Mute speech and sounds from the remote computer"), kind=wx.ITEM_CHECK)
		self.mute_item.Enable(False)
		gui.mainFrame.sysTrayIcon.Bind(wx.EVT_MENU, self.on_mute_item, self.mute_item)
		# Translators: Menu item in NVDA Remote submenu to push clipboard content to the remote computer.
		self.push_clipboard_item = self.menu.Append(wx.ID_ANY, _("&Push clipboard"), _("Push the clipboard to the other machine"))
		self.push_clipboard_item.Enable(False)
		gui.mainFrame.sysTrayIcon.Bind(wx.EVT_MENU, self.on_push_clipboard_item, self.push_clipboard_item)
		# Translators: Menu item in NVDA Remote submenu to copy a link to the current session.
		self.copy_link_item = self.menu.Append(wx.ID_ANY, _("Copy &link"), _("Copy a link to the remote session"))
		self.copy_link_item.Enable(False)
		gui.mainFrame.sysTrayIcon.Bind(wx.EVT_MENU, self.on_copy_link_item, self.copy_link_item)
		# Translators: Menu item in NvDA Remote submenu to open add-on options.
		self.options_item = self.menu.Append(wx.ID_ANY, _("&Options..."), _("Options"))
		gui.mainFrame.sysTrayIcon.Bind(wx.EVT_MENU, self.on_options_item, self.options_item)
		# Translators: Menu item in NVDA Remote submenu to send Control+Alt+Delete to the remote computer.
		self.send_ctrl_alt_del_item = self.menu.Append(wx.ID_ANY, _("Send Ctrl+Alt+Del"), _("Send Ctrl+Alt+Del"))
		gui.mainFrame.sysTrayIcon.Bind(wx.EVT_MENU, self.on_send_ctrl_alt_del, self.send_ctrl_alt_del_item)
		self.send_ctrl_alt_del_item.Enable(False)
		# Translators: Label of menu in NVDA tools menu.
		self.remote_item=tools_menu.AppendSubMenu(self.menu, _("R&emote"), _("NVDA Remote Access"))

	def terminate(self):
		post_secureDesktopStateChange.unregister(self.onSecureDesktopChange)
		self.disconnect()
		self.local_machine.terminate()
		self.local_machine = None
		self.menu.Remove(self.connect_item.Id)
		self.connect_item.Destroy()
		self.connect_item=None
		self.menu.Remove(self.disconnect_item.Id)
		self.disconnect_item.Destroy()
		self.disconnect_item=None
		self.menu.Remove(self.mute_item.Id)
		self.mute_item.Destroy()
		self.mute_item=None
		self.menu.Remove(self.push_clipboard_item.Id)
		self.push_clipboard_item.Destroy()
		self.push_clipboard_item=None
		self.menu.Remove(self.copy_link_item.Id)
		self.copy_link_item.Destroy()
		self.copy_link_item = None
		self.menu.Remove(self.options_item.Id)
		self.options_item.Destroy()
		self.options_item=None
		self.menu.Remove(self.send_ctrl_alt_del_item.Id)
		self.send_ctrl_alt_del_item.Destroy()
		self.send_ctrl_alt_del_item=None
		tools_menu = gui.mainFrame.sysTrayIcon.toolsMenu
		tools_menu.Remove(self.remote_item.Id)
		self.remote_item.Destroy()
		self.remote_item=None
		try:
			self.menu.Destroy()
		except (RuntimeError, AttributeError):
			pass
		try:
			os.unlink(self.ipc_file)
		except:
			pass
		self.menu=None
		if not isInstalledCopy():
			url_handler.unregister_url_handler()
		self.url_handler_window.destroy()
		self.url_handler_window=None

	def on_disconnect_item(self, evt):
		evt.Skip()
		self.disconnect()

	def on_mute_item(self, evt):
		evt.Skip()
		self.local_machine.is_muted = self.mute_item.IsChecked()

	def script_toggle_remote_mute(self, gesture):
		if not self.is_connected() or self.connecting: return
		self.local_machine.is_muted = not self.local_machine.is_muted
		self.mute_item.Check(self.local_machine.is_muted)
		# Translators: Report when using gestures to mute or unmute the speech coming from the remote computer.
		status = _("Mute speech and sounds from the remote computer") if self.local_machine.is_muted else _("Unmute speech and sounds from the remote computer")
		ui.message(status)
	script_toggle_remote_mute.__doc__ = _("""Mute or unmute the speech coming from the remote computer""")

	def on_push_clipboard_item(self, evt):
		connector = self.slave_transport or self.master_transport
		try:
			connector.send(type='set_clipboard_text', text=api.getClipData())
			cues.clipboard_pushed()
		except TypeError:
			log.exception("Unable to push clipboard")

	def script_push_clipboard(self, gesture):
		connector = self.slave_transport or self.master_transport
		if not getattr(connector,'connected',False):
			ui.message(_("Not connected."))
			return
		try:
			connector.send(type='set_clipboard_text', text=api.getClipData())
			cues.clipboard_pushed()
			ui.message(_("Clipboard pushed"))
		except TypeError:
			ui.message(_("Unable to push clipboard"))
	script_push_clipboard.__doc__ = _("Sends the contents of the clipboard to the remote machine")

	def on_copy_link_item(self, evt):
		session = self.master_session or self.slave_session
		url = session.get_connection_info().get_url_to_connect()
		api.copyToClip(str(url))

	def script_copy_link(self, gesture):
		self.on_copy_link_item(None)
		ui.message(_("Copied link"))
	script_copy_link.__doc__ = _("Copies a link to the remote session to the clipboard")

	def on_options_item(self, evt):
		evt.Skip()
		conf = configuration.get_config()
		# Translators: The title of the add-on options dialog.
		dlg = dialogs.OptionsDialog(gui.mainFrame, wx.ID_ANY, title=_("Options"))
		dlg.set_from_config(conf)
		def handle_dlg_complete(dlg_result):
			if dlg_result != wx.ID_OK:
				return
			dlg.write_to_config(conf)
		gui.runScriptModalDialog(dlg, callback=handle_dlg_complete)

	def on_send_ctrl_alt_del(self, evt):
		self.master_transport.send('send_SAS')

	def disconnect(self):
		if self.master_transport is None and self.slave_transport is None:
			return
		if self.server is not None:
			self.server.close()
			self.server = None
		if self.master_transport is not None:
			self.disconnect_as_master()
		if self.slave_transport is not None:
			self.disconnect_as_slave()
		cues.disconnected()
		self.disconnect_item.Enable(False)
		self.connect_item.Enable(True)
		self.push_clipboard_item.Enable(False)
		self.copy_link_item.Enable(False)

	def disconnect_as_master(self):
		self.master_transport.close()
		self.master_transport = None
		self.master_session = None

	def disconnecting_as_master(self):
		if self.menu:
			self.connect_item.Enable(True)
			self.disconnect_item.Enable(False)
			self.mute_item.Check(False)
			self.mute_item.Enable(False)
			self.push_clipboard_item.Enable(False)
			self.copy_link_item.Enable(False)
			self.send_ctrl_alt_del_item.Enable(False)
		if self.local_machine:
			self.local_machine.is_muted = False
		self.sending_keys = False
		if self.hook_thread is not None:
			ctypes.windll.user32.PostThreadMessageW(self.hook_thread.ident, WM_QUIT, 0, 0)
			self.hook_thread.join()
			self.hook_thread = None
			self.removeGestureBinding(REMOTE_KEY)
		self.key_modified = False

	def disconnect_as_slave(self):
		self.slave_transport.close()
		self.slave_transport = None
		self.slave_session = None

	def on_connected_as_master_failed(self):
		if self.master_transport.successful_connects == 0:
			self.disconnect_as_master()
			# Translators: Title of the connection error dialog.
			gui.messageBox(parent=gui.mainFrame, caption=_("Error Connecting"),
			# Translators: Message shown when cannot connect to the remote computer.
			message=_("Unable to connect to the remote computer"), style=wx.OK | wx.ICON_WARNING)

	def script_disconnect(self, gesture):
		if self.master_transport is None and self.slave_transport is None:
			ui.message(_("Not connected."))
			return
		self.disconnect()
	script_disconnect.__doc__ = _("""Disconnect a remote session""")

	def script_connect(self, gesture):
		if self.is_connected() or self.connecting: return
		self.do_connect(evt = None)
	script_connect.__doc__ = _("""Connect to a remote computer""")
	
	def do_connect(self, evt):
		if evt is not None: evt.Skip()
		last_cons = configuration.get_config()['connections']['last_connected']
		# Translators: Title of the connect dialog.
		dlg = dialogs.DirectConnectDialog(parent=gui.mainFrame, id=wx.ID_ANY, title=_("Connect"))
		dlg.panel.host.SetItems(list(reversed(last_cons)))
		dlg.panel.host.SetSelection(0)
		def handle_dlg_complete(dlg_result):
			if dlg_result != wx.ID_OK:
				return
			if dlg.client_or_server.GetSelection() == 0: #client
				host = dlg.panel.host.GetValue()
				server_addr, port = address_to_hostport(host)
				channel = dlg.panel.key.GetValue()
				if dlg.connection_type.GetSelection() == 0:
					self.connect_as_master((server_addr, port), channel)
				else:
					self.connect_as_slave((server_addr, port), channel)
			else: #We want a server
				channel = dlg.panel.key.GetValue()
				self.start_control_server(int(dlg.panel.port.GetValue()), channel)
				if dlg.connection_type.GetSelection() == 0:
					self.connect_as_master(('127.0.0.1', int(dlg.panel.port.GetValue())), channel, insecure=True)
				else:
					self.connect_as_slave(('127.0.0.1', int(dlg.panel.port.GetValue())), channel, insecure=True)
		gui.runScriptModalDialog(dlg, callback=handle_dlg_complete)

	def on_connected_as_master(self):
		configuration.write_connection_to_config(self.master_transport.address)
		self.disconnect_item.Enable(True)
		self.connect_item.Enable(False)
		self.mute_item.Enable(True)
		self.push_clipboard_item.Enable(True)
		self.copy_link_item.Enable(True)
		self.send_ctrl_alt_del_item.Enable(True)
		# We might have already created a hook thread before if we're restoring an
		# interrupted connection. We must not create another.
		if not self.hook_thread:
			self.hook_thread = threading.Thread(target=self.hook)
			self.hook_thread.daemon = True
			self.hook_thread.start()
		self.bindGesture(REMOTE_KEY, "sendKeys")
		# Translators: Presented when connected to the remote computer.
		ui.message(_("Connected!"))
		cues.connected()

	def on_disconnected_as_master(self):
		# Translators: Presented when connection to a remote computer was interupted.
		ui.message(_("Connection interrupted"))

	def connect_as_master(self, address, key, insecure=False):
		transport = RelayTransport(address=address, serializer=serializer.JSONSerializer(), channel=key, connection_type='master', insecure=insecure)
		self.master_session = MasterSession(transport=transport, local_machine=self.local_machine)
		transport.callback_manager.register_callback(TransportEvents.CERTIFICATE_AUTHENTICATION_FAILED, self.on_certificate_as_master_failed)
		transport.callback_manager.register_callback(TransportEvents.CONNECTED, self.on_connected_as_master)
		transport.callback_manager.register_callback(TransportEvents.CONNECTION_FAILED, self.on_connected_as_master_failed)
		transport.callback_manager.register_callback(TransportEvents.CLOSING, self.disconnecting_as_master)
		transport.callback_manager.register_callback(TransportEvents.DISCONNECTED, self.on_disconnected_as_master)
		self.master_transport = transport
		self.master_transport.reconnector_thread.start()

	def connect_as_slave(self, address, key, insecure=False):
		transport = RelayTransport(serializer=serializer.JSONSerializer(), address=address, channel=key, connection_type='slave', insecure=insecure)
		self.slave_session = SlaveSession(transport=transport, local_machine=self.local_machine)
		self.slave_transport = transport
		transport.callback_manager.register_callback(TransportEvents.CERTIFICATE_AUTHENTICATION_FAILED, self.on_certificate_as_slave_failed)
		self.slave_transport.callback_manager.register_callback(TransportEvents.CONNECTED, self.on_connected_as_slave)
		self.slave_transport.reconnector_thread.start()
		self.disconnect_item.Enable(True)
		self.connect_item.Enable(False)

	def handle_certificate_failed(self, transport):
		self.last_fail_address = transport.address
		self.last_fail_key = transport.channel
		self.disconnect()
		try:
			cert_hash = transport.last_fail_fingerprint

			wnd = dialogs.CertificateUnauthorizedDialog(None, fingerprint=cert_hash)
			a = wnd.ShowModal()
			if a == wx.ID_YES:
				config = configuration.get_config()
				config['trusted_certs'][hostport_to_address(self.last_fail_address)]=cert_hash
				config.write()
			if a == wx.ID_YES or a == wx.ID_NO: return True
		except Exception as ex:
			log.error(ex)
		return False

	def on_certificate_as_master_failed(self):
		if self.handle_certificate_failed(self.master_transport):
			self.connect_as_master(self.last_fail_address, self.last_fail_key, True)

	def on_certificate_as_slave_failed(self):
		if self.handle_certificate_failed(self.slave_transport):
			self.connect_as_slave(self.last_fail_address, self.last_fail_key, True)

	def on_connected_as_slave(self):
		log.info("Control connector connected")
		cues.control_server_connected()
		# Translators: Presented in direct (client to server) remote connection when the controlled computer is ready.
		speech.speakMessage(_("Connected to control server"))
		self.push_clipboard_item.Enable(True)
		self.copy_link_item.Enable(True)
		configuration.write_connection_to_config(self.slave_transport.address)

	def start_control_server(self, server_port, channel):
		self.server = server.Server(server_port, channel)
		server_thread = threading.Thread(target=self.server.run)
		server_thread.daemon = True
		server_thread.start()

	def hook(self):
		log.debug("Hook thread start")
		keyhook = keyboard_hook.KeyboardHook()
		keyhook.register_callback(self.hook_callback)
		msg = ctypes.wintypes.MSG()
		while ctypes.windll.user32.GetMessageW(ctypes.byref(msg), None, 0, 0):
			pass
		log.debug("Hook thread end")
		keyhook.free()

	def hook_callback(self, **kwargs):
		#Prevent disabling sending keys if another key is held down
		if not self.sending_keys:
			return False
		if kwargs['vk_code'] != VK_F11:
			self.key_modified = kwargs['pressed']
		if kwargs['vk_code'] == VK_F11 and kwargs['pressed'] and not self.key_modified:
			self.sending_keys = False
			self.set_receiving_braille(False)
			# This is called from the hook thread and should be executed on the main thread.
			# Translators: Presented when keyboard control is back to the controlling computer.
			wx.CallAfter(ui.message, _("Controlling local machine."))
			return True #Don't pass it on
		self.master_transport.send(type="key", **kwargs)
		return True #Don't pass it on

	def script_sendKeys(self, gesture):
		# Translators: Presented when sending keyboard keys from the controlling computer to the controlled computer.
		ui.message(_("Controlling remote machine."))
		self.sending_keys = True
		self.set_receiving_braille(True)

	def set_receiving_braille(self, state):
		if state and self.master_session.patch_callbacks_added and braille.handler.enabled:
			self.master_session.patcher.patch_braille_input()
			if versionInfo.version_year < 2023:
				braille.handler.enabled = False
				if braille.handler._cursorBlinkTimer:
					braille.handler._cursorBlinkTimer.Stop()
					braille.handler._cursorBlinkTimer=None
				if braille.handler.buffer is braille.handler.messageBuffer:
					braille.handler.buffer.clear()
					braille.handler.buffer = braille.handler.mainBuffer
					if braille.handler._messageCallLater:
						braille.handler._messageCallLater.Stop()
						braille.handler._messageCallLater = None
			self.local_machine.receiving_braille=True
		elif not state:
			self.master_session.patcher.unpatch_braille_input()
			if versionInfo.version_year < 2023:
				braille.handler.enabled = bool(braille.handler.displaySize)
			self.local_machine.receiving_braille=False

	def onSecureDesktopChange(self, isSecureDesktop: bool):
		'''
		@param isSecureDesktop: True if the new desktop is the secure desktop.
		'''
		if isSecureDesktop:
			self.enter_secure_desktop()
		else:
			self.leave_secure_desktop()

	def enter_secure_desktop(self):
		"""function ran when entering a secure desktop."""
		if self.slave_transport is None:
			return
		if not os.path.exists(self.temp_location):
			os.makedirs(self.temp_location)
		channel = str(uuid.uuid4())
		self.sd_server = server.Server(port=0, password=channel, bind_host='127.0.0.1')
		port = self.sd_server.server_socket.getsockname()[1]
		server_thread = threading.Thread(target=self.sd_server.run)
		server_thread.daemon = True
		server_thread.start()
		self.sd_relay = RelayTransport(address=('127.0.0.1', port), serializer=serializer.JSONSerializer(), channel=channel, insecure=True)
		self.sd_relay.callback_manager.register_callback('msg_client_joined', self.on_master_display_change)
		self.slave_transport.callback_manager.register_callback('msg_set_braille_info', self.on_master_display_change)
		self.sd_bridge = bridge.BridgeTransport(self.slave_transport, self.sd_relay)
		relay_thread = threading.Thread(target=self.sd_relay.run)
		relay_thread.daemon = True
		relay_thread.start()
		data = [port, channel]
		with open(self.ipc_file, 'w') as fp:
			json.dump(data, fp)

	def leave_secure_desktop(self):
		if self.sd_server is None:
			return #Nothing to do
		self.sd_bridge.disconnect()
		self.sd_bridge = None
		self.sd_server.close()
		self.sd_server = None
		self.sd_relay.close()
		self.sd_relay = None
		self.slave_transport.callback_manager.unregister_callback('msg_set_braille_info', self.on_master_display_change)
		self.slave_session.set_display_size()

	def on_master_display_change(self, **kwargs):
		self.sd_relay.send(type='set_display_size', sizes=self.slave_session.master_display_sizes)

	SD_CONNECT_BLOCK_TIMEOUT = 1
	def handle_secure_desktop(self):
		try:
			with open(self.ipc_file) as fp:
				data = json.load(fp)
			os.unlink(self.ipc_file)
			port, channel = data
			test_socket=socket.socket(socket.AF_INET, socket.SOCK_STREAM)
			test_socket=ssl.wrap_socket(test_socket)
			test_socket.connect(('127.0.0.1', port))
			test_socket.close()
			self.connect_as_slave(('127.0.0.1', port), channel, insecure=True)
			# So we don't miss the first output when switching to a secure desktop,
			# block the main thread until the connection is established. We're
			# connecting to localhost, so this should be pretty fast. Use a short
			# timeout, though.
			self.slave_transport.connected_event.wait(self.SD_CONNECT_BLOCK_TIMEOUT)
		except:
			pass

	def verify_connect(self, con_info):
		if self.is_connected() or self.connecting:
			gui.messageBox(_("NVDA Remote is already connected. Disconnect before opening a new connection."), _("NVDA Remote Already Connected"), wx.OK|wx.ICON_WARNING)
			return
		self.connecting = True
		server_addr = con_info.get_address()
		key = con_info.key
		if con_info.mode == 'master':
			message = _("Do you wish to control the machine on server {server} with key {key}?").format(server=server_addr, key=key)
		elif con_info.mode == 'slave':
			message = _("Do you wish to allow this machine to be controlled on server {server} with key {key}?").format(server=server_addr, key=key)
		if gui.messageBox(message, _("NVDA Remote Connection Request"), wx.YES|wx.NO|wx.NO_DEFAULT|wx.ICON_WARNING) != wx.YES:
			self.connecting = False
			return
		if con_info.mode == 'master':
			self.connect_as_master((con_info.hostname, con_info.port), key=key)
		elif con_info.mode == 'slave':
			self.connect_as_slave((con_info.hostname, con_info.port), key=key)
		self.connecting = False

	def is_connected(self):
		connector = self.slave_transport or self.master_transport
		if connector is not None:
			return connector.connected
		return False

	__gestures = {
		"kb:alt+NVDA+pageDown": "disconnect",
		"kb:alt+NVDA+pageUp": "connect",
		"kb:control+shift+NVDA+c": "push_clipboard",
	}
<|MERGE_RESOLUTION|>--- conflicted
+++ resolved
@@ -1,574 +1,571 @@
-REMOTE_KEY = "kb:f11"
-import os
-import sys
-import json
-import threading
-import socket
-from globalPluginHandler import GlobalPlugin as _GlobalPlugin
-import logging
-logger = logging.getLogger(__name__)
-import wx
-from config import isInstalledCopy
-from . import configuration
-from . import cues
-import gui
-import speech
-from .transport import RelayTransport, TransportEvents
-import braille
-from . import local_machine
-from . import serializer
-from .session import MasterSession, SlaveSession
-from . import url_handler
-import ui
-import addonHandler
-try:
-	addonHandler.initTranslation()
-except addonHandler.AddonError:
-	from logHandler import log
-	log.warning(
-		"Unable to initialise translations. This may be because the addon is running from NVDA scratchpad."
-	)
-from . import keyboard_hook
-import ctypes
-import ctypes.wintypes
-from winUser import WM_QUIT, VK_F11  # provided by NVDA
-logging.getLogger("keyboard_hook").addHandler(logging.StreamHandler(sys.stdout))
-from logHandler import log
-from . import dialogs
-import IAccessibleHandler
-import globalVars
-import shlobj
-import uuid
-from . import server
-from . import bridge
-from .socket_utils import SERVER_PORT, address_to_hostport, hostport_to_address
-import api
-import ssl
-import configobj
-import queueHandler
-<<<<<<< HEAD
-from winAPI.secureDesktop import post_secureDesktopStateChange
-
-=======
-import versionInfo
->>>>>>> 06c484c6
-
-class GlobalPlugin(_GlobalPlugin):
-	scriptCategory = _("NVDA Remote")
-
-	def __init__(self, *args, **kwargs):
-		super().__init__(*args, **kwargs)
-		self.local_machine = local_machine.LocalMachine()
-		self.slave_session = None
-		self.master_session = None
-		self.create_menu()
-		self.connecting = False
-		self.url_handler_window = url_handler.URLHandlerWindow(callback=self.verify_connect)
-		url_handler.register_url_handler()
-		self.master_transport = None
-		self.slave_transport = None
-		self.server = None
-		self.hook_thread = None
-		self.sending_keys = False
-		self.key_modified = False
-		self.sd_server = None
-		self.sd_relay = None
-		self.sd_bridge = None
-		try:
-			configuration.get_config()
-		except configobj.ParseError:
-			os.remove(os.path.abspath(os.path.join(globalVars.appArgs.configPath, configuration.CONFIG_FILE_NAME)))
-			queueHandler.queueFunction(queueHandler.eventQueue, wx.CallAfter, wx.MessageBox, _("Your NVDA Remote configuration was corrupted and has been reset."), _("NVDA Remote Configuration Error"), wx.OK|wx.ICON_EXCLAMATION)
-		cs = configuration.get_config()['controlserver']
-		if hasattr(shlobj, 'SHGetKnownFolderPath'):
-			self.temp_location = os.path.join(shlobj.SHGetKnownFolderPath(shlobj.FolderId.PROGRAM_DATA), 'temp')
-		else:
-			self.temp_location = os.path.join(shlobj.SHGetFolderPath(0, shlobj.CSIDL_COMMON_APPDATA), 'temp')
-		self.ipc_file = os.path.join(self.temp_location, 'remote.ipc')
-		if globalVars.appArgs.secure:
-			self.handle_secure_desktop()
-		if cs['autoconnect'] and not self.master_session and not self.slave_session:
-			self.perform_autoconnect()
-		post_secureDesktopStateChange.register(self.onSecureDesktopChange)
-
-	def perform_autoconnect(self):
-		cs = configuration.get_config()['controlserver']
-		channel = cs['key']
-		if cs['self_hosted']:
-			port = cs['port']
-			address = ('localhost',port)
-			self.start_control_server(port, channel)
-		else:
-			address = address_to_hostport(cs['host'])
-		if cs['connection_type']==0:
-			self.connect_as_slave(address, channel)
-		else:
-			self.connect_as_master(address, channel)
-
-	def create_menu(self):
-		self.menu = wx.Menu()
-		tools_menu = gui.mainFrame.sysTrayIcon.toolsMenu
-		# Translators: Item in NVDA Remote submenu to connect to a remote computer.
-		self.connect_item = self.menu.Append(wx.ID_ANY, _("Connect..."), _("Remotely connect to another computer running NVDA Remote Access"))
-		gui.mainFrame.sysTrayIcon.Bind(wx.EVT_MENU, self.do_connect, self.connect_item)
-		# Translators: Item in NVDA Remote submenu to disconnect from a remote computer.
-		self.disconnect_item = self.menu.Append(wx.ID_ANY, _("Disconnect"), _("Disconnect from another computer running NVDA Remote Access"))
-		self.disconnect_item.Enable(False)
-		gui.mainFrame.sysTrayIcon.Bind(wx.EVT_MENU, self.on_disconnect_item, self.disconnect_item)
-		# Translators: Menu item in NvDA Remote submenu to mute speech and sounds from the remote computer.
-		self.mute_item = self.menu.Append(wx.ID_ANY, _("Mute remote"), _("Mute speech and sounds from the remote computer"), kind=wx.ITEM_CHECK)
-		self.mute_item.Enable(False)
-		gui.mainFrame.sysTrayIcon.Bind(wx.EVT_MENU, self.on_mute_item, self.mute_item)
-		# Translators: Menu item in NVDA Remote submenu to push clipboard content to the remote computer.
-		self.push_clipboard_item = self.menu.Append(wx.ID_ANY, _("&Push clipboard"), _("Push the clipboard to the other machine"))
-		self.push_clipboard_item.Enable(False)
-		gui.mainFrame.sysTrayIcon.Bind(wx.EVT_MENU, self.on_push_clipboard_item, self.push_clipboard_item)
-		# Translators: Menu item in NVDA Remote submenu to copy a link to the current session.
-		self.copy_link_item = self.menu.Append(wx.ID_ANY, _("Copy &link"), _("Copy a link to the remote session"))
-		self.copy_link_item.Enable(False)
-		gui.mainFrame.sysTrayIcon.Bind(wx.EVT_MENU, self.on_copy_link_item, self.copy_link_item)
-		# Translators: Menu item in NvDA Remote submenu to open add-on options.
-		self.options_item = self.menu.Append(wx.ID_ANY, _("&Options..."), _("Options"))
-		gui.mainFrame.sysTrayIcon.Bind(wx.EVT_MENU, self.on_options_item, self.options_item)
-		# Translators: Menu item in NVDA Remote submenu to send Control+Alt+Delete to the remote computer.
-		self.send_ctrl_alt_del_item = self.menu.Append(wx.ID_ANY, _("Send Ctrl+Alt+Del"), _("Send Ctrl+Alt+Del"))
-		gui.mainFrame.sysTrayIcon.Bind(wx.EVT_MENU, self.on_send_ctrl_alt_del, self.send_ctrl_alt_del_item)
-		self.send_ctrl_alt_del_item.Enable(False)
-		# Translators: Label of menu in NVDA tools menu.
-		self.remote_item=tools_menu.AppendSubMenu(self.menu, _("R&emote"), _("NVDA Remote Access"))
-
-	def terminate(self):
-		post_secureDesktopStateChange.unregister(self.onSecureDesktopChange)
-		self.disconnect()
-		self.local_machine.terminate()
-		self.local_machine = None
-		self.menu.Remove(self.connect_item.Id)
-		self.connect_item.Destroy()
-		self.connect_item=None
-		self.menu.Remove(self.disconnect_item.Id)
-		self.disconnect_item.Destroy()
-		self.disconnect_item=None
-		self.menu.Remove(self.mute_item.Id)
-		self.mute_item.Destroy()
-		self.mute_item=None
-		self.menu.Remove(self.push_clipboard_item.Id)
-		self.push_clipboard_item.Destroy()
-		self.push_clipboard_item=None
-		self.menu.Remove(self.copy_link_item.Id)
-		self.copy_link_item.Destroy()
-		self.copy_link_item = None
-		self.menu.Remove(self.options_item.Id)
-		self.options_item.Destroy()
-		self.options_item=None
-		self.menu.Remove(self.send_ctrl_alt_del_item.Id)
-		self.send_ctrl_alt_del_item.Destroy()
-		self.send_ctrl_alt_del_item=None
-		tools_menu = gui.mainFrame.sysTrayIcon.toolsMenu
-		tools_menu.Remove(self.remote_item.Id)
-		self.remote_item.Destroy()
-		self.remote_item=None
-		try:
-			self.menu.Destroy()
-		except (RuntimeError, AttributeError):
-			pass
-		try:
-			os.unlink(self.ipc_file)
-		except:
-			pass
-		self.menu=None
-		if not isInstalledCopy():
-			url_handler.unregister_url_handler()
-		self.url_handler_window.destroy()
-		self.url_handler_window=None
-
-	def on_disconnect_item(self, evt):
-		evt.Skip()
-		self.disconnect()
-
-	def on_mute_item(self, evt):
-		evt.Skip()
-		self.local_machine.is_muted = self.mute_item.IsChecked()
-
-	def script_toggle_remote_mute(self, gesture):
-		if not self.is_connected() or self.connecting: return
-		self.local_machine.is_muted = not self.local_machine.is_muted
-		self.mute_item.Check(self.local_machine.is_muted)
-		# Translators: Report when using gestures to mute or unmute the speech coming from the remote computer.
-		status = _("Mute speech and sounds from the remote computer") if self.local_machine.is_muted else _("Unmute speech and sounds from the remote computer")
-		ui.message(status)
-	script_toggle_remote_mute.__doc__ = _("""Mute or unmute the speech coming from the remote computer""")
-
-	def on_push_clipboard_item(self, evt):
-		connector = self.slave_transport or self.master_transport
-		try:
-			connector.send(type='set_clipboard_text', text=api.getClipData())
-			cues.clipboard_pushed()
-		except TypeError:
-			log.exception("Unable to push clipboard")
-
-	def script_push_clipboard(self, gesture):
-		connector = self.slave_transport or self.master_transport
-		if not getattr(connector,'connected',False):
-			ui.message(_("Not connected."))
-			return
-		try:
-			connector.send(type='set_clipboard_text', text=api.getClipData())
-			cues.clipboard_pushed()
-			ui.message(_("Clipboard pushed"))
-		except TypeError:
-			ui.message(_("Unable to push clipboard"))
-	script_push_clipboard.__doc__ = _("Sends the contents of the clipboard to the remote machine")
-
-	def on_copy_link_item(self, evt):
-		session = self.master_session or self.slave_session
-		url = session.get_connection_info().get_url_to_connect()
-		api.copyToClip(str(url))
-
-	def script_copy_link(self, gesture):
-		self.on_copy_link_item(None)
-		ui.message(_("Copied link"))
-	script_copy_link.__doc__ = _("Copies a link to the remote session to the clipboard")
-
-	def on_options_item(self, evt):
-		evt.Skip()
-		conf = configuration.get_config()
-		# Translators: The title of the add-on options dialog.
-		dlg = dialogs.OptionsDialog(gui.mainFrame, wx.ID_ANY, title=_("Options"))
-		dlg.set_from_config(conf)
-		def handle_dlg_complete(dlg_result):
-			if dlg_result != wx.ID_OK:
-				return
-			dlg.write_to_config(conf)
-		gui.runScriptModalDialog(dlg, callback=handle_dlg_complete)
-
-	def on_send_ctrl_alt_del(self, evt):
-		self.master_transport.send('send_SAS')
-
-	def disconnect(self):
-		if self.master_transport is None and self.slave_transport is None:
-			return
-		if self.server is not None:
-			self.server.close()
-			self.server = None
-		if self.master_transport is not None:
-			self.disconnect_as_master()
-		if self.slave_transport is not None:
-			self.disconnect_as_slave()
-		cues.disconnected()
-		self.disconnect_item.Enable(False)
-		self.connect_item.Enable(True)
-		self.push_clipboard_item.Enable(False)
-		self.copy_link_item.Enable(False)
-
-	def disconnect_as_master(self):
-		self.master_transport.close()
-		self.master_transport = None
-		self.master_session = None
-
-	def disconnecting_as_master(self):
-		if self.menu:
-			self.connect_item.Enable(True)
-			self.disconnect_item.Enable(False)
-			self.mute_item.Check(False)
-			self.mute_item.Enable(False)
-			self.push_clipboard_item.Enable(False)
-			self.copy_link_item.Enable(False)
-			self.send_ctrl_alt_del_item.Enable(False)
-		if self.local_machine:
-			self.local_machine.is_muted = False
-		self.sending_keys = False
-		if self.hook_thread is not None:
-			ctypes.windll.user32.PostThreadMessageW(self.hook_thread.ident, WM_QUIT, 0, 0)
-			self.hook_thread.join()
-			self.hook_thread = None
-			self.removeGestureBinding(REMOTE_KEY)
-		self.key_modified = False
-
-	def disconnect_as_slave(self):
-		self.slave_transport.close()
-		self.slave_transport = None
-		self.slave_session = None
-
-	def on_connected_as_master_failed(self):
-		if self.master_transport.successful_connects == 0:
-			self.disconnect_as_master()
-			# Translators: Title of the connection error dialog.
-			gui.messageBox(parent=gui.mainFrame, caption=_("Error Connecting"),
-			# Translators: Message shown when cannot connect to the remote computer.
-			message=_("Unable to connect to the remote computer"), style=wx.OK | wx.ICON_WARNING)
-
-	def script_disconnect(self, gesture):
-		if self.master_transport is None and self.slave_transport is None:
-			ui.message(_("Not connected."))
-			return
-		self.disconnect()
-	script_disconnect.__doc__ = _("""Disconnect a remote session""")
-
-	def script_connect(self, gesture):
-		if self.is_connected() or self.connecting: return
-		self.do_connect(evt = None)
-	script_connect.__doc__ = _("""Connect to a remote computer""")
-	
-	def do_connect(self, evt):
-		if evt is not None: evt.Skip()
-		last_cons = configuration.get_config()['connections']['last_connected']
-		# Translators: Title of the connect dialog.
-		dlg = dialogs.DirectConnectDialog(parent=gui.mainFrame, id=wx.ID_ANY, title=_("Connect"))
-		dlg.panel.host.SetItems(list(reversed(last_cons)))
-		dlg.panel.host.SetSelection(0)
-		def handle_dlg_complete(dlg_result):
-			if dlg_result != wx.ID_OK:
-				return
-			if dlg.client_or_server.GetSelection() == 0: #client
-				host = dlg.panel.host.GetValue()
-				server_addr, port = address_to_hostport(host)
-				channel = dlg.panel.key.GetValue()
-				if dlg.connection_type.GetSelection() == 0:
-					self.connect_as_master((server_addr, port), channel)
-				else:
-					self.connect_as_slave((server_addr, port), channel)
-			else: #We want a server
-				channel = dlg.panel.key.GetValue()
-				self.start_control_server(int(dlg.panel.port.GetValue()), channel)
-				if dlg.connection_type.GetSelection() == 0:
-					self.connect_as_master(('127.0.0.1', int(dlg.panel.port.GetValue())), channel, insecure=True)
-				else:
-					self.connect_as_slave(('127.0.0.1', int(dlg.panel.port.GetValue())), channel, insecure=True)
-		gui.runScriptModalDialog(dlg, callback=handle_dlg_complete)
-
-	def on_connected_as_master(self):
-		configuration.write_connection_to_config(self.master_transport.address)
-		self.disconnect_item.Enable(True)
-		self.connect_item.Enable(False)
-		self.mute_item.Enable(True)
-		self.push_clipboard_item.Enable(True)
-		self.copy_link_item.Enable(True)
-		self.send_ctrl_alt_del_item.Enable(True)
-		# We might have already created a hook thread before if we're restoring an
-		# interrupted connection. We must not create another.
-		if not self.hook_thread:
-			self.hook_thread = threading.Thread(target=self.hook)
-			self.hook_thread.daemon = True
-			self.hook_thread.start()
-		self.bindGesture(REMOTE_KEY, "sendKeys")
-		# Translators: Presented when connected to the remote computer.
-		ui.message(_("Connected!"))
-		cues.connected()
-
-	def on_disconnected_as_master(self):
-		# Translators: Presented when connection to a remote computer was interupted.
-		ui.message(_("Connection interrupted"))
-
-	def connect_as_master(self, address, key, insecure=False):
-		transport = RelayTransport(address=address, serializer=serializer.JSONSerializer(), channel=key, connection_type='master', insecure=insecure)
-		self.master_session = MasterSession(transport=transport, local_machine=self.local_machine)
-		transport.callback_manager.register_callback(TransportEvents.CERTIFICATE_AUTHENTICATION_FAILED, self.on_certificate_as_master_failed)
-		transport.callback_manager.register_callback(TransportEvents.CONNECTED, self.on_connected_as_master)
-		transport.callback_manager.register_callback(TransportEvents.CONNECTION_FAILED, self.on_connected_as_master_failed)
-		transport.callback_manager.register_callback(TransportEvents.CLOSING, self.disconnecting_as_master)
-		transport.callback_manager.register_callback(TransportEvents.DISCONNECTED, self.on_disconnected_as_master)
-		self.master_transport = transport
-		self.master_transport.reconnector_thread.start()
-
-	def connect_as_slave(self, address, key, insecure=False):
-		transport = RelayTransport(serializer=serializer.JSONSerializer(), address=address, channel=key, connection_type='slave', insecure=insecure)
-		self.slave_session = SlaveSession(transport=transport, local_machine=self.local_machine)
-		self.slave_transport = transport
-		transport.callback_manager.register_callback(TransportEvents.CERTIFICATE_AUTHENTICATION_FAILED, self.on_certificate_as_slave_failed)
-		self.slave_transport.callback_manager.register_callback(TransportEvents.CONNECTED, self.on_connected_as_slave)
-		self.slave_transport.reconnector_thread.start()
-		self.disconnect_item.Enable(True)
-		self.connect_item.Enable(False)
-
-	def handle_certificate_failed(self, transport):
-		self.last_fail_address = transport.address
-		self.last_fail_key = transport.channel
-		self.disconnect()
-		try:
-			cert_hash = transport.last_fail_fingerprint
-
-			wnd = dialogs.CertificateUnauthorizedDialog(None, fingerprint=cert_hash)
-			a = wnd.ShowModal()
-			if a == wx.ID_YES:
-				config = configuration.get_config()
-				config['trusted_certs'][hostport_to_address(self.last_fail_address)]=cert_hash
-				config.write()
-			if a == wx.ID_YES or a == wx.ID_NO: return True
-		except Exception as ex:
-			log.error(ex)
-		return False
-
-	def on_certificate_as_master_failed(self):
-		if self.handle_certificate_failed(self.master_transport):
-			self.connect_as_master(self.last_fail_address, self.last_fail_key, True)
-
-	def on_certificate_as_slave_failed(self):
-		if self.handle_certificate_failed(self.slave_transport):
-			self.connect_as_slave(self.last_fail_address, self.last_fail_key, True)
-
-	def on_connected_as_slave(self):
-		log.info("Control connector connected")
-		cues.control_server_connected()
-		# Translators: Presented in direct (client to server) remote connection when the controlled computer is ready.
-		speech.speakMessage(_("Connected to control server"))
-		self.push_clipboard_item.Enable(True)
-		self.copy_link_item.Enable(True)
-		configuration.write_connection_to_config(self.slave_transport.address)
-
-	def start_control_server(self, server_port, channel):
-		self.server = server.Server(server_port, channel)
-		server_thread = threading.Thread(target=self.server.run)
-		server_thread.daemon = True
-		server_thread.start()
-
-	def hook(self):
-		log.debug("Hook thread start")
-		keyhook = keyboard_hook.KeyboardHook()
-		keyhook.register_callback(self.hook_callback)
-		msg = ctypes.wintypes.MSG()
-		while ctypes.windll.user32.GetMessageW(ctypes.byref(msg), None, 0, 0):
-			pass
-		log.debug("Hook thread end")
-		keyhook.free()
-
-	def hook_callback(self, **kwargs):
-		#Prevent disabling sending keys if another key is held down
-		if not self.sending_keys:
-			return False
-		if kwargs['vk_code'] != VK_F11:
-			self.key_modified = kwargs['pressed']
-		if kwargs['vk_code'] == VK_F11 and kwargs['pressed'] and not self.key_modified:
-			self.sending_keys = False
-			self.set_receiving_braille(False)
-			# This is called from the hook thread and should be executed on the main thread.
-			# Translators: Presented when keyboard control is back to the controlling computer.
-			wx.CallAfter(ui.message, _("Controlling local machine."))
-			return True #Don't pass it on
-		self.master_transport.send(type="key", **kwargs)
-		return True #Don't pass it on
-
-	def script_sendKeys(self, gesture):
-		# Translators: Presented when sending keyboard keys from the controlling computer to the controlled computer.
-		ui.message(_("Controlling remote machine."))
-		self.sending_keys = True
-		self.set_receiving_braille(True)
-
-	def set_receiving_braille(self, state):
-		if state and self.master_session.patch_callbacks_added and braille.handler.enabled:
-			self.master_session.patcher.patch_braille_input()
-			if versionInfo.version_year < 2023:
-				braille.handler.enabled = False
-				if braille.handler._cursorBlinkTimer:
-					braille.handler._cursorBlinkTimer.Stop()
-					braille.handler._cursorBlinkTimer=None
-				if braille.handler.buffer is braille.handler.messageBuffer:
-					braille.handler.buffer.clear()
-					braille.handler.buffer = braille.handler.mainBuffer
-					if braille.handler._messageCallLater:
-						braille.handler._messageCallLater.Stop()
-						braille.handler._messageCallLater = None
-			self.local_machine.receiving_braille=True
-		elif not state:
-			self.master_session.patcher.unpatch_braille_input()
-			if versionInfo.version_year < 2023:
-				braille.handler.enabled = bool(braille.handler.displaySize)
-			self.local_machine.receiving_braille=False
-
-	def onSecureDesktopChange(self, isSecureDesktop: bool):
-		'''
-		@param isSecureDesktop: True if the new desktop is the secure desktop.
-		'''
-		if isSecureDesktop:
-			self.enter_secure_desktop()
-		else:
-			self.leave_secure_desktop()
-
-	def enter_secure_desktop(self):
-		"""function ran when entering a secure desktop."""
-		if self.slave_transport is None:
-			return
-		if not os.path.exists(self.temp_location):
-			os.makedirs(self.temp_location)
-		channel = str(uuid.uuid4())
-		self.sd_server = server.Server(port=0, password=channel, bind_host='127.0.0.1')
-		port = self.sd_server.server_socket.getsockname()[1]
-		server_thread = threading.Thread(target=self.sd_server.run)
-		server_thread.daemon = True
-		server_thread.start()
-		self.sd_relay = RelayTransport(address=('127.0.0.1', port), serializer=serializer.JSONSerializer(), channel=channel, insecure=True)
-		self.sd_relay.callback_manager.register_callback('msg_client_joined', self.on_master_display_change)
-		self.slave_transport.callback_manager.register_callback('msg_set_braille_info', self.on_master_display_change)
-		self.sd_bridge = bridge.BridgeTransport(self.slave_transport, self.sd_relay)
-		relay_thread = threading.Thread(target=self.sd_relay.run)
-		relay_thread.daemon = True
-		relay_thread.start()
-		data = [port, channel]
-		with open(self.ipc_file, 'w') as fp:
-			json.dump(data, fp)
-
-	def leave_secure_desktop(self):
-		if self.sd_server is None:
-			return #Nothing to do
-		self.sd_bridge.disconnect()
-		self.sd_bridge = None
-		self.sd_server.close()
-		self.sd_server = None
-		self.sd_relay.close()
-		self.sd_relay = None
-		self.slave_transport.callback_manager.unregister_callback('msg_set_braille_info', self.on_master_display_change)
-		self.slave_session.set_display_size()
-
-	def on_master_display_change(self, **kwargs):
-		self.sd_relay.send(type='set_display_size', sizes=self.slave_session.master_display_sizes)
-
-	SD_CONNECT_BLOCK_TIMEOUT = 1
-	def handle_secure_desktop(self):
-		try:
-			with open(self.ipc_file) as fp:
-				data = json.load(fp)
-			os.unlink(self.ipc_file)
-			port, channel = data
-			test_socket=socket.socket(socket.AF_INET, socket.SOCK_STREAM)
-			test_socket=ssl.wrap_socket(test_socket)
-			test_socket.connect(('127.0.0.1', port))
-			test_socket.close()
-			self.connect_as_slave(('127.0.0.1', port), channel, insecure=True)
-			# So we don't miss the first output when switching to a secure desktop,
-			# block the main thread until the connection is established. We're
-			# connecting to localhost, so this should be pretty fast. Use a short
-			# timeout, though.
-			self.slave_transport.connected_event.wait(self.SD_CONNECT_BLOCK_TIMEOUT)
-		except:
-			pass
-
-	def verify_connect(self, con_info):
-		if self.is_connected() or self.connecting:
-			gui.messageBox(_("NVDA Remote is already connected. Disconnect before opening a new connection."), _("NVDA Remote Already Connected"), wx.OK|wx.ICON_WARNING)
-			return
-		self.connecting = True
-		server_addr = con_info.get_address()
-		key = con_info.key
-		if con_info.mode == 'master':
-			message = _("Do you wish to control the machine on server {server} with key {key}?").format(server=server_addr, key=key)
-		elif con_info.mode == 'slave':
-			message = _("Do you wish to allow this machine to be controlled on server {server} with key {key}?").format(server=server_addr, key=key)
-		if gui.messageBox(message, _("NVDA Remote Connection Request"), wx.YES|wx.NO|wx.NO_DEFAULT|wx.ICON_WARNING) != wx.YES:
-			self.connecting = False
-			return
-		if con_info.mode == 'master':
-			self.connect_as_master((con_info.hostname, con_info.port), key=key)
-		elif con_info.mode == 'slave':
-			self.connect_as_slave((con_info.hostname, con_info.port), key=key)
-		self.connecting = False
-
-	def is_connected(self):
-		connector = self.slave_transport or self.master_transport
-		if connector is not None:
-			return connector.connected
-		return False
-
-	__gestures = {
-		"kb:alt+NVDA+pageDown": "disconnect",
-		"kb:alt+NVDA+pageUp": "connect",
-		"kb:control+shift+NVDA+c": "push_clipboard",
-	}
+REMOTE_KEY = "kb:f11"
+import os
+import sys
+import json
+import threading
+import socket
+from globalPluginHandler import GlobalPlugin as _GlobalPlugin
+import logging
+logger = logging.getLogger(__name__)
+import wx
+from config import isInstalledCopy
+from . import configuration
+from . import cues
+import gui
+import speech
+from .transport import RelayTransport, TransportEvents
+import braille
+from . import local_machine
+from . import serializer
+from .session import MasterSession, SlaveSession
+from . import url_handler
+import ui
+import addonHandler
+try:
+	addonHandler.initTranslation()
+except addonHandler.AddonError:
+	from logHandler import log
+	log.warning(
+		"Unable to initialise translations. This may be because the addon is running from NVDA scratchpad."
+	)
+from . import keyboard_hook
+import ctypes
+import ctypes.wintypes
+from winUser import WM_QUIT, VK_F11  # provided by NVDA
+logging.getLogger("keyboard_hook").addHandler(logging.StreamHandler(sys.stdout))
+from logHandler import log
+from . import dialogs
+import IAccessibleHandler
+import globalVars
+import shlobj
+import uuid
+from . import server
+from . import bridge
+from .socket_utils import SERVER_PORT, address_to_hostport, hostport_to_address
+import api
+import ssl
+import configobj
+import queueHandler
+from winAPI.secureDesktop import post_secureDesktopStateChange
+import versionInfo
+
+
+class GlobalPlugin(_GlobalPlugin):
+	scriptCategory = _("NVDA Remote")
+
+	def __init__(self, *args, **kwargs):
+		super().__init__(*args, **kwargs)
+		self.local_machine = local_machine.LocalMachine()
+		self.slave_session = None
+		self.master_session = None
+		self.create_menu()
+		self.connecting = False
+		self.url_handler_window = url_handler.URLHandlerWindow(callback=self.verify_connect)
+		url_handler.register_url_handler()
+		self.master_transport = None
+		self.slave_transport = None
+		self.server = None
+		self.hook_thread = None
+		self.sending_keys = False
+		self.key_modified = False
+		self.sd_server = None
+		self.sd_relay = None
+		self.sd_bridge = None
+		try:
+			configuration.get_config()
+		except configobj.ParseError:
+			os.remove(os.path.abspath(os.path.join(globalVars.appArgs.configPath, configuration.CONFIG_FILE_NAME)))
+			queueHandler.queueFunction(queueHandler.eventQueue, wx.CallAfter, wx.MessageBox, _("Your NVDA Remote configuration was corrupted and has been reset."), _("NVDA Remote Configuration Error"), wx.OK|wx.ICON_EXCLAMATION)
+		cs = configuration.get_config()['controlserver']
+		if hasattr(shlobj, 'SHGetKnownFolderPath'):
+			self.temp_location = os.path.join(shlobj.SHGetKnownFolderPath(shlobj.FolderId.PROGRAM_DATA), 'temp')
+		else:
+			self.temp_location = os.path.join(shlobj.SHGetFolderPath(0, shlobj.CSIDL_COMMON_APPDATA), 'temp')
+		self.ipc_file = os.path.join(self.temp_location, 'remote.ipc')
+		if globalVars.appArgs.secure:
+			self.handle_secure_desktop()
+		if cs['autoconnect'] and not self.master_session and not self.slave_session:
+			self.perform_autoconnect()
+		post_secureDesktopStateChange.register(self.onSecureDesktopChange)
+
+	def perform_autoconnect(self):
+		cs = configuration.get_config()['controlserver']
+		channel = cs['key']
+		if cs['self_hosted']:
+			port = cs['port']
+			address = ('localhost',port)
+			self.start_control_server(port, channel)
+		else:
+			address = address_to_hostport(cs['host'])
+		if cs['connection_type']==0:
+			self.connect_as_slave(address, channel)
+		else:
+			self.connect_as_master(address, channel)
+
+	def create_menu(self):
+		self.menu = wx.Menu()
+		tools_menu = gui.mainFrame.sysTrayIcon.toolsMenu
+		# Translators: Item in NVDA Remote submenu to connect to a remote computer.
+		self.connect_item = self.menu.Append(wx.ID_ANY, _("Connect..."), _("Remotely connect to another computer running NVDA Remote Access"))
+		gui.mainFrame.sysTrayIcon.Bind(wx.EVT_MENU, self.do_connect, self.connect_item)
+		# Translators: Item in NVDA Remote submenu to disconnect from a remote computer.
+		self.disconnect_item = self.menu.Append(wx.ID_ANY, _("Disconnect"), _("Disconnect from another computer running NVDA Remote Access"))
+		self.disconnect_item.Enable(False)
+		gui.mainFrame.sysTrayIcon.Bind(wx.EVT_MENU, self.on_disconnect_item, self.disconnect_item)
+		# Translators: Menu item in NvDA Remote submenu to mute speech and sounds from the remote computer.
+		self.mute_item = self.menu.Append(wx.ID_ANY, _("Mute remote"), _("Mute speech and sounds from the remote computer"), kind=wx.ITEM_CHECK)
+		self.mute_item.Enable(False)
+		gui.mainFrame.sysTrayIcon.Bind(wx.EVT_MENU, self.on_mute_item, self.mute_item)
+		# Translators: Menu item in NVDA Remote submenu to push clipboard content to the remote computer.
+		self.push_clipboard_item = self.menu.Append(wx.ID_ANY, _("&Push clipboard"), _("Push the clipboard to the other machine"))
+		self.push_clipboard_item.Enable(False)
+		gui.mainFrame.sysTrayIcon.Bind(wx.EVT_MENU, self.on_push_clipboard_item, self.push_clipboard_item)
+		# Translators: Menu item in NVDA Remote submenu to copy a link to the current session.
+		self.copy_link_item = self.menu.Append(wx.ID_ANY, _("Copy &link"), _("Copy a link to the remote session"))
+		self.copy_link_item.Enable(False)
+		gui.mainFrame.sysTrayIcon.Bind(wx.EVT_MENU, self.on_copy_link_item, self.copy_link_item)
+		# Translators: Menu item in NvDA Remote submenu to open add-on options.
+		self.options_item = self.menu.Append(wx.ID_ANY, _("&Options..."), _("Options"))
+		gui.mainFrame.sysTrayIcon.Bind(wx.EVT_MENU, self.on_options_item, self.options_item)
+		# Translators: Menu item in NVDA Remote submenu to send Control+Alt+Delete to the remote computer.
+		self.send_ctrl_alt_del_item = self.menu.Append(wx.ID_ANY, _("Send Ctrl+Alt+Del"), _("Send Ctrl+Alt+Del"))
+		gui.mainFrame.sysTrayIcon.Bind(wx.EVT_MENU, self.on_send_ctrl_alt_del, self.send_ctrl_alt_del_item)
+		self.send_ctrl_alt_del_item.Enable(False)
+		# Translators: Label of menu in NVDA tools menu.
+		self.remote_item=tools_menu.AppendSubMenu(self.menu, _("R&emote"), _("NVDA Remote Access"))
+
+	def terminate(self):
+		post_secureDesktopStateChange.unregister(self.onSecureDesktopChange)
+		self.disconnect()
+		self.local_machine.terminate()
+		self.local_machine = None
+		self.menu.Remove(self.connect_item.Id)
+		self.connect_item.Destroy()
+		self.connect_item=None
+		self.menu.Remove(self.disconnect_item.Id)
+		self.disconnect_item.Destroy()
+		self.disconnect_item=None
+		self.menu.Remove(self.mute_item.Id)
+		self.mute_item.Destroy()
+		self.mute_item=None
+		self.menu.Remove(self.push_clipboard_item.Id)
+		self.push_clipboard_item.Destroy()
+		self.push_clipboard_item=None
+		self.menu.Remove(self.copy_link_item.Id)
+		self.copy_link_item.Destroy()
+		self.copy_link_item = None
+		self.menu.Remove(self.options_item.Id)
+		self.options_item.Destroy()
+		self.options_item=None
+		self.menu.Remove(self.send_ctrl_alt_del_item.Id)
+		self.send_ctrl_alt_del_item.Destroy()
+		self.send_ctrl_alt_del_item=None
+		tools_menu = gui.mainFrame.sysTrayIcon.toolsMenu
+		tools_menu.Remove(self.remote_item.Id)
+		self.remote_item.Destroy()
+		self.remote_item=None
+		try:
+			self.menu.Destroy()
+		except (RuntimeError, AttributeError):
+			pass
+		try:
+			os.unlink(self.ipc_file)
+		except:
+			pass
+		self.menu=None
+		if not isInstalledCopy():
+			url_handler.unregister_url_handler()
+		self.url_handler_window.destroy()
+		self.url_handler_window=None
+
+	def on_disconnect_item(self, evt):
+		evt.Skip()
+		self.disconnect()
+
+	def on_mute_item(self, evt):
+		evt.Skip()
+		self.local_machine.is_muted = self.mute_item.IsChecked()
+
+	def script_toggle_remote_mute(self, gesture):
+		if not self.is_connected() or self.connecting: return
+		self.local_machine.is_muted = not self.local_machine.is_muted
+		self.mute_item.Check(self.local_machine.is_muted)
+		# Translators: Report when using gestures to mute or unmute the speech coming from the remote computer.
+		status = _("Mute speech and sounds from the remote computer") if self.local_machine.is_muted else _("Unmute speech and sounds from the remote computer")
+		ui.message(status)
+	script_toggle_remote_mute.__doc__ = _("""Mute or unmute the speech coming from the remote computer""")
+
+	def on_push_clipboard_item(self, evt):
+		connector = self.slave_transport or self.master_transport
+		try:
+			connector.send(type='set_clipboard_text', text=api.getClipData())
+			cues.clipboard_pushed()
+		except TypeError:
+			log.exception("Unable to push clipboard")
+
+	def script_push_clipboard(self, gesture):
+		connector = self.slave_transport or self.master_transport
+		if not getattr(connector,'connected',False):
+			ui.message(_("Not connected."))
+			return
+		try:
+			connector.send(type='set_clipboard_text', text=api.getClipData())
+			cues.clipboard_pushed()
+			ui.message(_("Clipboard pushed"))
+		except TypeError:
+			ui.message(_("Unable to push clipboard"))
+	script_push_clipboard.__doc__ = _("Sends the contents of the clipboard to the remote machine")
+
+	def on_copy_link_item(self, evt):
+		session = self.master_session or self.slave_session
+		url = session.get_connection_info().get_url_to_connect()
+		api.copyToClip(str(url))
+
+	def script_copy_link(self, gesture):
+		self.on_copy_link_item(None)
+		ui.message(_("Copied link"))
+	script_copy_link.__doc__ = _("Copies a link to the remote session to the clipboard")
+
+	def on_options_item(self, evt):
+		evt.Skip()
+		conf = configuration.get_config()
+		# Translators: The title of the add-on options dialog.
+		dlg = dialogs.OptionsDialog(gui.mainFrame, wx.ID_ANY, title=_("Options"))
+		dlg.set_from_config(conf)
+		def handle_dlg_complete(dlg_result):
+			if dlg_result != wx.ID_OK:
+				return
+			dlg.write_to_config(conf)
+		gui.runScriptModalDialog(dlg, callback=handle_dlg_complete)
+
+	def on_send_ctrl_alt_del(self, evt):
+		self.master_transport.send('send_SAS')
+
+	def disconnect(self):
+		if self.master_transport is None and self.slave_transport is None:
+			return
+		if self.server is not None:
+			self.server.close()
+			self.server = None
+		if self.master_transport is not None:
+			self.disconnect_as_master()
+		if self.slave_transport is not None:
+			self.disconnect_as_slave()
+		cues.disconnected()
+		self.disconnect_item.Enable(False)
+		self.connect_item.Enable(True)
+		self.push_clipboard_item.Enable(False)
+		self.copy_link_item.Enable(False)
+
+	def disconnect_as_master(self):
+		self.master_transport.close()
+		self.master_transport = None
+		self.master_session = None
+
+	def disconnecting_as_master(self):
+		if self.menu:
+			self.connect_item.Enable(True)
+			self.disconnect_item.Enable(False)
+			self.mute_item.Check(False)
+			self.mute_item.Enable(False)
+			self.push_clipboard_item.Enable(False)
+			self.copy_link_item.Enable(False)
+			self.send_ctrl_alt_del_item.Enable(False)
+		if self.local_machine:
+			self.local_machine.is_muted = False
+		self.sending_keys = False
+		if self.hook_thread is not None:
+			ctypes.windll.user32.PostThreadMessageW(self.hook_thread.ident, WM_QUIT, 0, 0)
+			self.hook_thread.join()
+			self.hook_thread = None
+			self.removeGestureBinding(REMOTE_KEY)
+		self.key_modified = False
+
+	def disconnect_as_slave(self):
+		self.slave_transport.close()
+		self.slave_transport = None
+		self.slave_session = None
+
+	def on_connected_as_master_failed(self):
+		if self.master_transport.successful_connects == 0:
+			self.disconnect_as_master()
+			# Translators: Title of the connection error dialog.
+			gui.messageBox(parent=gui.mainFrame, caption=_("Error Connecting"),
+			# Translators: Message shown when cannot connect to the remote computer.
+			message=_("Unable to connect to the remote computer"), style=wx.OK | wx.ICON_WARNING)
+
+	def script_disconnect(self, gesture):
+		if self.master_transport is None and self.slave_transport is None:
+			ui.message(_("Not connected."))
+			return
+		self.disconnect()
+	script_disconnect.__doc__ = _("""Disconnect a remote session""")
+
+	def script_connect(self, gesture):
+		if self.is_connected() or self.connecting: return
+		self.do_connect(evt = None)
+	script_connect.__doc__ = _("""Connect to a remote computer""")
+	
+	def do_connect(self, evt):
+		if evt is not None: evt.Skip()
+		last_cons = configuration.get_config()['connections']['last_connected']
+		# Translators: Title of the connect dialog.
+		dlg = dialogs.DirectConnectDialog(parent=gui.mainFrame, id=wx.ID_ANY, title=_("Connect"))
+		dlg.panel.host.SetItems(list(reversed(last_cons)))
+		dlg.panel.host.SetSelection(0)
+		def handle_dlg_complete(dlg_result):
+			if dlg_result != wx.ID_OK:
+				return
+			if dlg.client_or_server.GetSelection() == 0: #client
+				host = dlg.panel.host.GetValue()
+				server_addr, port = address_to_hostport(host)
+				channel = dlg.panel.key.GetValue()
+				if dlg.connection_type.GetSelection() == 0:
+					self.connect_as_master((server_addr, port), channel)
+				else:
+					self.connect_as_slave((server_addr, port), channel)
+			else: #We want a server
+				channel = dlg.panel.key.GetValue()
+				self.start_control_server(int(dlg.panel.port.GetValue()), channel)
+				if dlg.connection_type.GetSelection() == 0:
+					self.connect_as_master(('127.0.0.1', int(dlg.panel.port.GetValue())), channel, insecure=True)
+				else:
+					self.connect_as_slave(('127.0.0.1', int(dlg.panel.port.GetValue())), channel, insecure=True)
+		gui.runScriptModalDialog(dlg, callback=handle_dlg_complete)
+
+	def on_connected_as_master(self):
+		configuration.write_connection_to_config(self.master_transport.address)
+		self.disconnect_item.Enable(True)
+		self.connect_item.Enable(False)
+		self.mute_item.Enable(True)
+		self.push_clipboard_item.Enable(True)
+		self.copy_link_item.Enable(True)
+		self.send_ctrl_alt_del_item.Enable(True)
+		# We might have already created a hook thread before if we're restoring an
+		# interrupted connection. We must not create another.
+		if not self.hook_thread:
+			self.hook_thread = threading.Thread(target=self.hook)
+			self.hook_thread.daemon = True
+			self.hook_thread.start()
+		self.bindGesture(REMOTE_KEY, "sendKeys")
+		# Translators: Presented when connected to the remote computer.
+		ui.message(_("Connected!"))
+		cues.connected()
+
+	def on_disconnected_as_master(self):
+		# Translators: Presented when connection to a remote computer was interupted.
+		ui.message(_("Connection interrupted"))
+
+	def connect_as_master(self, address, key, insecure=False):
+		transport = RelayTransport(address=address, serializer=serializer.JSONSerializer(), channel=key, connection_type='master', insecure=insecure)
+		self.master_session = MasterSession(transport=transport, local_machine=self.local_machine)
+		transport.callback_manager.register_callback(TransportEvents.CERTIFICATE_AUTHENTICATION_FAILED, self.on_certificate_as_master_failed)
+		transport.callback_manager.register_callback(TransportEvents.CONNECTED, self.on_connected_as_master)
+		transport.callback_manager.register_callback(TransportEvents.CONNECTION_FAILED, self.on_connected_as_master_failed)
+		transport.callback_manager.register_callback(TransportEvents.CLOSING, self.disconnecting_as_master)
+		transport.callback_manager.register_callback(TransportEvents.DISCONNECTED, self.on_disconnected_as_master)
+		self.master_transport = transport
+		self.master_transport.reconnector_thread.start()
+
+	def connect_as_slave(self, address, key, insecure=False):
+		transport = RelayTransport(serializer=serializer.JSONSerializer(), address=address, channel=key, connection_type='slave', insecure=insecure)
+		self.slave_session = SlaveSession(transport=transport, local_machine=self.local_machine)
+		self.slave_transport = transport
+		transport.callback_manager.register_callback(TransportEvents.CERTIFICATE_AUTHENTICATION_FAILED, self.on_certificate_as_slave_failed)
+		self.slave_transport.callback_manager.register_callback(TransportEvents.CONNECTED, self.on_connected_as_slave)
+		self.slave_transport.reconnector_thread.start()
+		self.disconnect_item.Enable(True)
+		self.connect_item.Enable(False)
+
+	def handle_certificate_failed(self, transport):
+		self.last_fail_address = transport.address
+		self.last_fail_key = transport.channel
+		self.disconnect()
+		try:
+			cert_hash = transport.last_fail_fingerprint
+
+			wnd = dialogs.CertificateUnauthorizedDialog(None, fingerprint=cert_hash)
+			a = wnd.ShowModal()
+			if a == wx.ID_YES:
+				config = configuration.get_config()
+				config['trusted_certs'][hostport_to_address(self.last_fail_address)]=cert_hash
+				config.write()
+			if a == wx.ID_YES or a == wx.ID_NO: return True
+		except Exception as ex:
+			log.error(ex)
+		return False
+
+	def on_certificate_as_master_failed(self):
+		if self.handle_certificate_failed(self.master_transport):
+			self.connect_as_master(self.last_fail_address, self.last_fail_key, True)
+
+	def on_certificate_as_slave_failed(self):
+		if self.handle_certificate_failed(self.slave_transport):
+			self.connect_as_slave(self.last_fail_address, self.last_fail_key, True)
+
+	def on_connected_as_slave(self):
+		log.info("Control connector connected")
+		cues.control_server_connected()
+		# Translators: Presented in direct (client to server) remote connection when the controlled computer is ready.
+		speech.speakMessage(_("Connected to control server"))
+		self.push_clipboard_item.Enable(True)
+		self.copy_link_item.Enable(True)
+		configuration.write_connection_to_config(self.slave_transport.address)
+
+	def start_control_server(self, server_port, channel):
+		self.server = server.Server(server_port, channel)
+		server_thread = threading.Thread(target=self.server.run)
+		server_thread.daemon = True
+		server_thread.start()
+
+	def hook(self):
+		log.debug("Hook thread start")
+		keyhook = keyboard_hook.KeyboardHook()
+		keyhook.register_callback(self.hook_callback)
+		msg = ctypes.wintypes.MSG()
+		while ctypes.windll.user32.GetMessageW(ctypes.byref(msg), None, 0, 0):
+			pass
+		log.debug("Hook thread end")
+		keyhook.free()
+
+	def hook_callback(self, **kwargs):
+		#Prevent disabling sending keys if another key is held down
+		if not self.sending_keys:
+			return False
+		if kwargs['vk_code'] != VK_F11:
+			self.key_modified = kwargs['pressed']
+		if kwargs['vk_code'] == VK_F11 and kwargs['pressed'] and not self.key_modified:
+			self.sending_keys = False
+			self.set_receiving_braille(False)
+			# This is called from the hook thread and should be executed on the main thread.
+			# Translators: Presented when keyboard control is back to the controlling computer.
+			wx.CallAfter(ui.message, _("Controlling local machine."))
+			return True #Don't pass it on
+		self.master_transport.send(type="key", **kwargs)
+		return True #Don't pass it on
+
+	def script_sendKeys(self, gesture):
+		# Translators: Presented when sending keyboard keys from the controlling computer to the controlled computer.
+		ui.message(_("Controlling remote machine."))
+		self.sending_keys = True
+		self.set_receiving_braille(True)
+
+	def set_receiving_braille(self, state):
+		if state and self.master_session.patch_callbacks_added and braille.handler.enabled:
+			self.master_session.patcher.patch_braille_input()
+			if versionInfo.version_year < 2023:
+				braille.handler.enabled = False
+				if braille.handler._cursorBlinkTimer:
+					braille.handler._cursorBlinkTimer.Stop()
+					braille.handler._cursorBlinkTimer=None
+				if braille.handler.buffer is braille.handler.messageBuffer:
+					braille.handler.buffer.clear()
+					braille.handler.buffer = braille.handler.mainBuffer
+					if braille.handler._messageCallLater:
+						braille.handler._messageCallLater.Stop()
+						braille.handler._messageCallLater = None
+			self.local_machine.receiving_braille=True
+		elif not state:
+			self.master_session.patcher.unpatch_braille_input()
+			if versionInfo.version_year < 2023:
+				braille.handler.enabled = bool(braille.handler.displaySize)
+			self.local_machine.receiving_braille=False
+
+	def onSecureDesktopChange(self, isSecureDesktop: bool):
+		'''
+		@param isSecureDesktop: True if the new desktop is the secure desktop.
+		'''
+		if isSecureDesktop:
+			self.enter_secure_desktop()
+		else:
+			self.leave_secure_desktop()
+
+	def enter_secure_desktop(self):
+		"""function ran when entering a secure desktop."""
+		if self.slave_transport is None:
+			return
+		if not os.path.exists(self.temp_location):
+			os.makedirs(self.temp_location)
+		channel = str(uuid.uuid4())
+		self.sd_server = server.Server(port=0, password=channel, bind_host='127.0.0.1')
+		port = self.sd_server.server_socket.getsockname()[1]
+		server_thread = threading.Thread(target=self.sd_server.run)
+		server_thread.daemon = True
+		server_thread.start()
+		self.sd_relay = RelayTransport(address=('127.0.0.1', port), serializer=serializer.JSONSerializer(), channel=channel, insecure=True)
+		self.sd_relay.callback_manager.register_callback('msg_client_joined', self.on_master_display_change)
+		self.slave_transport.callback_manager.register_callback('msg_set_braille_info', self.on_master_display_change)
+		self.sd_bridge = bridge.BridgeTransport(self.slave_transport, self.sd_relay)
+		relay_thread = threading.Thread(target=self.sd_relay.run)
+		relay_thread.daemon = True
+		relay_thread.start()
+		data = [port, channel]
+		with open(self.ipc_file, 'w') as fp:
+			json.dump(data, fp)
+
+	def leave_secure_desktop(self):
+		if self.sd_server is None:
+			return #Nothing to do
+		self.sd_bridge.disconnect()
+		self.sd_bridge = None
+		self.sd_server.close()
+		self.sd_server = None
+		self.sd_relay.close()
+		self.sd_relay = None
+		self.slave_transport.callback_manager.unregister_callback('msg_set_braille_info', self.on_master_display_change)
+		self.slave_session.set_display_size()
+
+	def on_master_display_change(self, **kwargs):
+		self.sd_relay.send(type='set_display_size', sizes=self.slave_session.master_display_sizes)
+
+	SD_CONNECT_BLOCK_TIMEOUT = 1
+	def handle_secure_desktop(self):
+		try:
+			with open(self.ipc_file) as fp:
+				data = json.load(fp)
+			os.unlink(self.ipc_file)
+			port, channel = data
+			test_socket=socket.socket(socket.AF_INET, socket.SOCK_STREAM)
+			test_socket=ssl.wrap_socket(test_socket)
+			test_socket.connect(('127.0.0.1', port))
+			test_socket.close()
+			self.connect_as_slave(('127.0.0.1', port), channel, insecure=True)
+			# So we don't miss the first output when switching to a secure desktop,
+			# block the main thread until the connection is established. We're
+			# connecting to localhost, so this should be pretty fast. Use a short
+			# timeout, though.
+			self.slave_transport.connected_event.wait(self.SD_CONNECT_BLOCK_TIMEOUT)
+		except:
+			pass
+
+	def verify_connect(self, con_info):
+		if self.is_connected() or self.connecting:
+			gui.messageBox(_("NVDA Remote is already connected. Disconnect before opening a new connection."), _("NVDA Remote Already Connected"), wx.OK|wx.ICON_WARNING)
+			return
+		self.connecting = True
+		server_addr = con_info.get_address()
+		key = con_info.key
+		if con_info.mode == 'master':
+			message = _("Do you wish to control the machine on server {server} with key {key}?").format(server=server_addr, key=key)
+		elif con_info.mode == 'slave':
+			message = _("Do you wish to allow this machine to be controlled on server {server} with key {key}?").format(server=server_addr, key=key)
+		if gui.messageBox(message, _("NVDA Remote Connection Request"), wx.YES|wx.NO|wx.NO_DEFAULT|wx.ICON_WARNING) != wx.YES:
+			self.connecting = False
+			return
+		if con_info.mode == 'master':
+			self.connect_as_master((con_info.hostname, con_info.port), key=key)
+		elif con_info.mode == 'slave':
+			self.connect_as_slave((con_info.hostname, con_info.port), key=key)
+		self.connecting = False
+
+	def is_connected(self):
+		connector = self.slave_transport or self.master_transport
+		if connector is not None:
+			return connector.connected
+		return False
+
+	__gestures = {
+		"kb:alt+NVDA+pageDown": "disconnect",
+		"kb:alt+NVDA+pageUp": "connect",
+		"kb:control+shift+NVDA+c": "push_clipboard",
+	}