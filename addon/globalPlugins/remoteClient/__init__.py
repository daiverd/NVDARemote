--- conflicted
+++ resolved
@@ -1,447 +1,438 @@
-CONFIG_FILE_NAME = 'remote.ini'
-REMOTE_KEY = "kb:f11"
-from cStringIO import StringIO
-import os
-import sys
-sys.path.append(os.path.abspath(os.path.dirname(__file__)))
-import json
-sys.path.remove(sys.path[-1])
-import threading
-import time
-import socket
-from globalPluginHandler import GlobalPlugin
-import logging
-logger = logging.getLogger(__name__)
-import Queue
-import select
-import config
-import configobj
-import validate
-import wx
-import gui
-import beep_sequence
-import speech
-from transport import RelayTransport
-import local_machine
-import serializer
-from session import MasterSession, SlaveSession
-import time
-import ui
-import addonHandler
-addonHandler.initTranslation()
-import keyboard_hook
-import ctypes.wintypes as ctypes
-import win32con
-logging.getLogger("keyboard_hook").addHandler(logging.StreamHandler(sys.stdout))
-from logHandler import log
-import dialogs
-import IAccessibleHandler
-import tones
-import globalVars
-import shlobj
-import uuid
-import server
-import bridge
-from socket_utils import SERVER_PORT, address_to_hostport, hostport_to_address
-import api
-import ssl
-
-class GlobalPlugin(GlobalPlugin):
-	scriptCategory = _("NVDA Remote")
-
-	def __init__(self, *args, **kwargs):
-		super(GlobalPlugin, self).__init__(*args, **kwargs)
-		self.local_machine = local_machine.LocalMachine()
-		self.slave_session = None
-		self.master_session = None
-		self.create_menu()
-		self.master_transport = None
-		self.slave_transport = None
-		self.server = None
-		self.hook_thread = None
-		self.sending_keys = False
-		self.key_modified = False
-		self.sd_server = None
-		cs = get_config()['controlserver']
-		self.temp_location = os.path.join(shlobj.SHGetFolderPath(0, shlobj.CSIDL_COMMON_APPDATA), 'temp')
-		self.ipc_file = os.path.join(self.temp_location, 'remote.ipc')
-		if globalVars.appArgs.secure:
-			self.handle_secure_desktop()
-		if cs['autoconnect'] and not self.master_session and not self.slave_session:
-			self.perform_autoconnect()
-		self.sd_focused = False
-
-	def perform_autoconnect(self):
-		cs = get_config()['controlserver']
-		channel = cs['key']
-		if cs['self_hosted']:
-			port = cs['port']
-			address = ('localhost',port)
-			self.start_control_server(port, channel)
-		else:
-			address = address_to_hostport(cs['host'])
-<<<<<<< HEAD
-		if cs['connection_type']==0:
-			self.connect_control(address, channel)
-		else:
-			self.connect_slave(address, channel)
-=======
-		self.connect_as_slave(address, channel)
->>>>>>> f485b1e4
-
-	def create_menu(self):
-		self.menu = wx.Menu()
-		tools_menu = gui.mainFrame.sysTrayIcon.toolsMenu
-		# Translators: Item in NVDA Remote submenu to connect to a remote computer.
-		self.connect_item = self.menu.Append(wx.ID_ANY, _("Connect..."), _("Remotely connect to another computer running NVDA Remote Access"))
-		gui.mainFrame.sysTrayIcon.Bind(wx.EVT_MENU, self.do_connect, self.connect_item)
-		# Translators: Item in NVDA Remote submenu to disconnect from a remote computer.
-		self.disconnect_item = self.menu.Append(wx.ID_ANY, _("Disconnect"), _("Disconnect from another computer running NVDA Remote Access"))
-		self.disconnect_item.Enable(False)
-		gui.mainFrame.sysTrayIcon.Bind(wx.EVT_MENU, self.on_disconnect_item, self.disconnect_item)
-		# Translators: Menu item in NvDA Remote submenu to mute speech and sounds from the remote computer.
-		self.mute_item = self.menu.Append(wx.ID_ANY, _("Mute remote"), _("Mute speech and sounds from the remote computer"))
-		self.mute_item.SetCheckable(True)
-		self.mute_item.Enable(False)
-		gui.mainFrame.sysTrayIcon.Bind(wx.EVT_MENU, self.on_mute_item, self.mute_item)
-		# Translators: Menu item in NVDA Remote submenu to push clipboard content to the remote computer.
-		self.push_clipboard_item = self.menu.Append(wx.ID_ANY, _("&Push clipboard"), _("Push the clipboard to the other machine"))
-		self.push_clipboard_item.Enable(False)
-		gui.mainFrame.sysTrayIcon.Bind(wx.EVT_MENU, self.on_push_clipboard_item, self.push_clipboard_item)
-		# Translators: Menu item in NvDA Remote submenu to open add-on options.
-		self.options_item = self.menu.Append(wx.ID_ANY, _("&Options..."), _("Options"))
-		gui.mainFrame.sysTrayIcon.Bind(wx.EVT_MENU, self.on_options_item, self.options_item)
-		# Translators: Menu item in NVDA Remote submenu to send Control+Alt+Delete to the remote computer.
-		self.send_ctrl_alt_del_item = self.menu.Append(wx.ID_ANY, _("Send Ctrl+Alt+Del"), _("Send Ctrl+Alt+Del"))
-		gui.mainFrame.sysTrayIcon.Bind(wx.EVT_MENU, self.on_send_ctrl_alt_del, self.send_ctrl_alt_del_item)
-		self.send_ctrl_alt_del_item.Enable(False)
-		# Translators: Label of menu in NVDA tools menu.
-		self.remote_item=tools_menu.AppendSubMenu(self.menu, _("R&emote"), _("NVDA Remote Access"))
-
-	def terminate(self):
-		self.disconnect()
-		self.local_machine = None
-		self.menu.RemoveItem(self.connect_item)
-		self.connect_item.Destroy()
-		self.connect_item=None
-		self.menu.RemoveItem(self.disconnect_item)
-		self.disconnect_item.Destroy()
-		self.disconnect_item=None
-		self.menu.RemoveItem(self.mute_item)
-		self.mute_item.Destroy()
-		self.mute_item=None
-		self.menu.RemoveItem(self.push_clipboard_item)
-		self.push_clipboard_item.Destroy()
-		self.push_clipboard_item=None
-		self.menu.RemoveItem(self.options_item)
-		self.options_item.Destroy()
-		self.options_item=None
-		self.menu.RemoveItem(self.send_ctrl_alt_del_item)
-		self.send_ctrl_alt_del_item.Destroy()
-		self.send_ctrl_alt_del_item=None
-		tools_menu = gui.mainFrame.sysTrayIcon.toolsMenu
-		tools_menu.RemoveItem(self.remote_item)
-		self.remote_item.Destroy()
-		self.remote_item=None
-		try:
-			self.menu.Destroy()
-		except wx.PyDeadObjectError:
-			pass
-		try:
-			os.unlink(self.ipc_file)
-		except:
-			pass
-		self.menu=None
-
-	def on_disconnect_item(self, evt):
-		evt.Skip()
-		self.disconnect()
-
-	def on_mute_item(self, evt):
-		evt.Skip()
-		self.local_machine.is_muted = self.mute_item.IsChecked()
-
-	def script_toggle_remote_mute(self, gesture):
-		self.local_machine.is_muted = not self.local_machine.is_muted
-		self.mute_item.Check(self.local_machine.is_muted)
-	script_toggle_remote_mute.__doc__ = _("""Mute or unmute the speech coming from the remote computer""")
-
-	def on_push_clipboard_item(self, evt):
-		connector = self.slave_transport or self.master_transport
-		try:
-			connector.send(type='set_clipboard_text', text=api.getClipData())
-		except TypeError:
-			log.exception("Unable to push clipboard")
-
-	def on_options_item(self, evt):
-		evt.Skip()
-		config = get_config()
-		# Translators: The title of the add-on options dialog.
-		dlg = dialogs.OptionsDialog(gui.mainFrame, wx.ID_ANY, title=_("Options"))
-		dlg.set_from_config(config)
-		def handle_dlg_complete(dlg_result):
-			if dlg_result != wx.ID_OK:
-				return
-			dlg.write_to_config(config)
-		gui.runScriptModalDialog(dlg, callback=handle_dlg_complete)
-
-	def on_send_ctrl_alt_del(self, evt):
-		self.master_transport.send('send_SAS')
-
-	def disconnect(self):
-		if self.master_transport is None and self.slave_transport is None:
-			return
-		if self.master_transport is not None:
-			self.disconnect_as_master()
-		if self.slave_transport is not None:
-			self.disconnect_as_slave()
-		if self.server is not None:
-			self.server.close()
-			self.server = None
-		beep_sequence.beep_sequence((660, 60), (440, 60))
-		self.disconnect_item.Enable(False)
-		self.connect_item.Enable(True)
-		self.push_clipboard_item.Enable(False)
-
-	def disconnect_as_master(self):
-		self.master_transport.close()
-		self.master_transport = None
-
-	def disconnecting_as_master(self):
-		self.connect_item.Enable(True)
-		self.disconnect_item.Enable(False)
-		self.mute_item.Check(False)
-		self.mute_item.Enable(False)
-		self.local_machine.is_muted = False
-		self.push_clipboard_item.Enable(False)
-		self.send_ctrl_alt_del_item.Enable(False)
-		self.sending_keys = False
-		if self.hook_thread is not None:
-			ctypes.windll.user32.PostThreadMessageW(self.hook_thread.ident, win32con.WM_QUIT, 0, 0)
-			self.hook_thread.join()
-			self.hook_thread = None
-			self.removeGestureBinding(REMOTE_KEY)
-		self.key_modified = False
-
-	def disconnect_as_slave(self):
-		self.slave_transport.close()
-		self.slave_transport = None
-
-	def on_connected_as_master_failed(self):
-		if self.master_transport.successful_connects == 0:
-			self.disconnect_as_master()
-			# Translators: Title of the connection error dialog.
-			gui.messageBox(parent=gui.mainFrame, caption=_("Error Connecting"),
-			# Translators: Message shown when cannot connect to the remote computer.
-			message=_("Unable to connect to the remote computer"), style=wx.OK | wx.ICON_WARNING)
-
-	def script_disconnect(self, gesture):
-		if self.master_transport is None and self.slave_transport is None:
-			ui.message(_("Not connected."))
-			return
-		self.disconnect()
-	script_disconnect.__doc__ = _("""Disconnect a remote session""")
-
-	def do_connect(self, evt):
-		evt.Skip()
-		last_cons = get_config()['connections']['last_connected']
-		last = ''
-		if last_cons:
-			last = last_cons[-1]
-		# Translators: Title of the connect dialog.
-		dlg = dialogs.DirectConnectDialog(parent=gui.mainFrame, id=wx.ID_ANY, title=_("Connect"))
-		dlg.panel.host.SetValue(last)
-		dlg.panel.host.SelectAll()
-		def handle_dlg_complete(dlg_result):
-			if dlg_result != wx.ID_OK:
-				return
-			if dlg.client_or_server.GetSelection() == 0: #client
-				server_addr = dlg.panel.host.GetValue()
-				server_addr, port = address_to_hostport(server_addr)
-				channel = dlg.panel.key.GetValue()
-				if dlg.connection_type.GetSelection() == 0:
-					self.connect_as_master((server_addr, port), channel)
-				else:
-					self.connect_as_slave((server_addr, port), channel)
-			else: #We want a server
-				channel = dlg.panel.key.GetValue()
-				self.start_control_server(int(dlg.panel.port.GetValue()), channel)
-				if dlg.connection_type.GetSelection() == 0:
-					self.connect_as_master(('127.0.0.1', int(dlg.panel.port.GetValue())), channel)
-				else:
-					self.connect_as_slave(('127.0.0.1', int(dlg.panel.port.GetValue())), channel)
-		gui.runScriptModalDialog(dlg, callback=handle_dlg_complete)
-
-	def on_connected_as_master(self):
-		write_connection_to_config(self.master_transport.address)
-		self.disconnect_item.Enable(True)
-		self.connect_item.Enable(False)
-		self.mute_item.Enable(True)
-		self.push_clipboard_item.Enable(True)
-		self.send_ctrl_alt_del_item.Enable(True)
-		self.hook_thread = threading.Thread(target=self.hook)
-		self.hook_thread.daemon = True
-		self.hook_thread.start()
-		self.bindGesture(REMOTE_KEY, "sendKeys")
-		# Translators: Presented when connected to the remote computer.
-		ui.message(_("Connected!"))
-		beep_sequence.beep_sequence((440, 60), (660, 60))
-
-	def on_disconnected_as_master(self):
-		# Translators: Presented when connection to a remote computer was interupted.
-		ui.message(_("Connection interrupted"))
-
-	def connect_as_master(self, address, channel):
-		transport = RelayTransport(address=address, serializer=serializer.JSONSerializer(), channel=channel)
-		self.master_session = MasterSession(transport=transport, local_machine=self.local_machine)
-		transport.callback_manager.register_callback('transport_connected', self.on_connected_as_master)
-		transport.callback_manager.register_callback('transport_connection_failed', self.on_connected_as_master_failed)
-		transport.callback_manager.register_callback('transport_closing', self.disconnecting_as_master)
-		transport.callback_manager.register_callback('transport_disconnected', self.on_disconnected_as_master)
-		self.master_transport = transport
-		self.master_transport.reconnector_thread.start()
-
-	def connect_as_slave(self, address, key=None):
-		transport = RelayTransport(serializer=serializer.JSONSerializer(), address=address, channel=key)
-		self.slave_session = SlaveSession(transport=transport, local_machine=self.local_machine)
-		self.slave_transport = transport
-		self.slave_transport.callback_manager.register_callback('transport_connected', self.on_connected_as_slave)
-		self.slave_transport.reconnector_thread.start()
-		self.disconnect_item.Enable(True)
-		self.connect_item.Enable(False)
-
-	def on_connected_as_slave(self):
-		log.info("Control connector connected")
-		beep_sequence.beep_sequence((720, 100), 50, (720, 100), 50, (720, 100))
-		# Translators: Presented in direct (client to server) remote connection when the controlled computer is ready.
-		speech.speakMessage(_("Connected to control server"))
-		self.push_clipboard_item.Enable(True)
-		write_connection_to_config(self.slave_transport.address)
-
-	def start_control_server(self, server_port, channel):
-		self.server = server.Server(server_port, channel)
-		server_thread = threading.Thread(target=self.server.run)
-		server_thread.daemon = True
-		server_thread.start()
-
-	def hook(self):
-		log.debug("Hook thread start")
-		keyhook = keyboard_hook.KeyboardHook()
-		keyhook.register_callback(self.hook_callback)
-		msg = ctypes.MSG()
-		while ctypes.windll.user32.GetMessageW(ctypes.byref(msg), None, 0, 0):
-			pass
-		log.debug("Hook thread end")
-		keyhook.free()
-
-	def hook_callback(self, **kwargs):
-		#Prevent disabling sending keys if another key is held down
-		if not self.sending_keys:
-			return False
-		if kwargs['vk_code'] != win32con.VK_F11:
-			self.key_modified = kwargs['pressed']
-		if kwargs['vk_code'] == win32con.VK_F11 and kwargs['pressed'] and not self.key_modified:
-			self.sending_keys = False
-			# Translators: Presented when keyboard control is back to the controlling computer.
-			ui.message(_("Not sending keys."))
-			return True #Don't pass it on
-		self.master_transport.send(type="key", **kwargs)
-		return True #Don't pass it on
-
-	def script_sendKeys(self, gesture):
-		# Translators: Presented when sending keyboard keys from the controlling computer to the controlled computer.
-		ui.message(_("Sending keys."))
-		self.sending_keys = True
-
-	def event_gainFocus(self, obj, nextHandler):
-		if isinstance(obj, IAccessibleHandler.SecureDesktopNVDAObject):
-			self.sd_focused = True
-			self.enter_secure_desktop()
-		elif self.sd_focused and not isinstance(obj, IAccessibleHandler.SecureDesktopNVDAObject):
-			#event_leaveFocus won't work for some reason
-			self.sd_focused = False
-			self.leave_secure_desktop()
-		nextHandler()
-
-	def enter_secure_desktop(self):
-		"""function ran when entering a secure desktop."""
-		if self.slave_transport is None:
-			return
-		if not os.path.exists(self.temp_location):
-			os.makedirs(self.temp_location)
-		channel = str(uuid.uuid4())
-		self.sd_server = server.Server(port=0, password=channel, bind_host='127.0.0.1')
-		port = self.sd_server.server_socket.getsockname()[1]
-		server_thread = threading.Thread(target=self.sd_server.run)
-		server_thread.daemon = True
-		server_thread.start()
-		self.sd_relay = RelayTransport(address=('127.0.0.1', port), serializer=serializer.JSONSerializer(), channel=channel)
-		self.sd_bridge = bridge.BridgeTransport(self.slave_transport, self.sd_relay)
-		relay_thread = threading.Thread(target=self.sd_relay.run)
-		relay_thread.daemon = True
-		relay_thread.start()
-		data = [port, channel]
-		with open(self.ipc_file, 'wb') as fp:
-			json.dump(data, fp)
-
-	def leave_secure_desktop(self):
-		if self.sd_server is None:
-			return #Nothing to do
-		self.sd_bridge.disconnect()
-		self.sd_server.close()
-		self.sd_relay.close()
-
-	def handle_secure_desktop(self):
-		try:
-			with open(self.ipc_file) as fp:
-				data = json.load(fp)
-			os.unlink(self.ipc_file)
-			port, channel = data
-			test_socket=socket.socket(socket.AF_INET, socket.SOCK_STREAM)
-			test_socket=ssl.wrap_socket(test_socket)
-			test_socket.connect(('127.0.0.1', port))
-			test_socket.close()
-<<<<<<< HEAD
-			self.connect_control(('127.0.0.1', port), channel)
-=======
-			self.connect_as_slave(('127.0.0.1', port), channel)
-			return True
->>>>>>> f485b1e4
-		except:
-			pass
-
-	__gestures = {
-		"kb:alt+NVDA+pageDown": "disconnect",
-	}
-
-
-_config = None
-configspec = StringIO("""[connections]
-last_connected = list(default=list())
-[controlserver]
-autoconnect = boolean(default=False)
-self_hosted = boolean(default=False)
-connection_type = integer(default=0)
-host = string(default="")
-port = integer(default=6837)
-key = string(default="")
-""")
-def get_config():
-	global _config
-	if not _config:
-		path = os.path.join(globalVars.appArgs.configPath, CONFIG_FILE_NAME)
-		_config = configobj.ConfigObj(path, configspec=configspec)
-		val = validate.Validator()
-		_config.validate(val, copy=True)
-	return _config
-
-def write_connection_to_config(address):
-	"""Writes an address to the last connected section of the config.
-	If the address is already in the config, move it to the end."""
-	conf = get_config()
-	last_cons = conf['connections']['last_connected']
-	address = hostport_to_address(address)
-	if address in last_cons:
-		conf['connections']['last_connected'].remove(address)
-	conf['connections']['last_connected'].append(address)
-	conf.write()
+CONFIG_FILE_NAME = 'remote.ini'
+REMOTE_KEY = "kb:f11"
+from cStringIO import StringIO
+import os
+import sys
+sys.path.append(os.path.abspath(os.path.dirname(__file__)))
+import json
+sys.path.remove(sys.path[-1])
+import threading
+import time
+import socket
+from globalPluginHandler import GlobalPlugin
+import logging
+logger = logging.getLogger(__name__)
+import Queue
+import select
+import config
+import configobj
+import validate
+import wx
+import gui
+import beep_sequence
+import speech
+from transport import RelayTransport
+import local_machine
+import serializer
+from session import MasterSession, SlaveSession
+import time
+import ui
+import addonHandler
+addonHandler.initTranslation()
+import keyboard_hook
+import ctypes.wintypes as ctypes
+import win32con
+logging.getLogger("keyboard_hook").addHandler(logging.StreamHandler(sys.stdout))
+from logHandler import log
+import dialogs
+import IAccessibleHandler
+import tones
+import globalVars
+import shlobj
+import uuid
+import server
+import bridge
+from socket_utils import SERVER_PORT, address_to_hostport, hostport_to_address
+import api
+import ssl
+
+class GlobalPlugin(GlobalPlugin):
+	scriptCategory = _("NVDA Remote")
+
+	def __init__(self, *args, **kwargs):
+		super(GlobalPlugin, self).__init__(*args, **kwargs)
+		self.local_machine = local_machine.LocalMachine()
+		self.slave_session = None
+		self.master_session = None
+		self.create_menu()
+		self.master_transport = None
+		self.slave_transport = None
+		self.server = None
+		self.hook_thread = None
+		self.sending_keys = False
+		self.key_modified = False
+		self.sd_server = None
+		cs = get_config()['controlserver']
+		self.temp_location = os.path.join(shlobj.SHGetFolderPath(0, shlobj.CSIDL_COMMON_APPDATA), 'temp')
+		self.ipc_file = os.path.join(self.temp_location, 'remote.ipc')
+		if globalVars.appArgs.secure:
+			self.handle_secure_desktop()
+		if cs['autoconnect'] and not self.master_session and not self.slave_session:
+			self.perform_autoconnect()
+		self.sd_focused = False
+
+	def perform_autoconnect(self):
+		cs = get_config()['controlserver']
+		channel = cs['key']
+		if cs['self_hosted']:
+			port = cs['port']
+			address = ('localhost',port)
+			self.start_control_server(port, channel)
+		else:
+			address = address_to_hostport(cs['host'])
+		if cs['connection_type']==0:
+			self.connect_as_slave(address, channel)
+		else:
+			self.connect_as_master(address, channel)
+
+	def create_menu(self):
+		self.menu = wx.Menu()
+		tools_menu = gui.mainFrame.sysTrayIcon.toolsMenu
+		# Translators: Item in NVDA Remote submenu to connect to a remote computer.
+		self.connect_item = self.menu.Append(wx.ID_ANY, _("Connect..."), _("Remotely connect to another computer running NVDA Remote Access"))
+		gui.mainFrame.sysTrayIcon.Bind(wx.EVT_MENU, self.do_connect, self.connect_item)
+		# Translators: Item in NVDA Remote submenu to disconnect from a remote computer.
+		self.disconnect_item = self.menu.Append(wx.ID_ANY, _("Disconnect"), _("Disconnect from another computer running NVDA Remote Access"))
+		self.disconnect_item.Enable(False)
+		gui.mainFrame.sysTrayIcon.Bind(wx.EVT_MENU, self.on_disconnect_item, self.disconnect_item)
+		# Translators: Menu item in NvDA Remote submenu to mute speech and sounds from the remote computer.
+		self.mute_item = self.menu.Append(wx.ID_ANY, _("Mute remote"), _("Mute speech and sounds from the remote computer"))
+		self.mute_item.SetCheckable(True)
+		self.mute_item.Enable(False)
+		gui.mainFrame.sysTrayIcon.Bind(wx.EVT_MENU, self.on_mute_item, self.mute_item)
+		# Translators: Menu item in NVDA Remote submenu to push clipboard content to the remote computer.
+		self.push_clipboard_item = self.menu.Append(wx.ID_ANY, _("&Push clipboard"), _("Push the clipboard to the other machine"))
+		self.push_clipboard_item.Enable(False)
+		gui.mainFrame.sysTrayIcon.Bind(wx.EVT_MENU, self.on_push_clipboard_item, self.push_clipboard_item)
+		# Translators: Menu item in NvDA Remote submenu to open add-on options.
+		self.options_item = self.menu.Append(wx.ID_ANY, _("&Options..."), _("Options"))
+		gui.mainFrame.sysTrayIcon.Bind(wx.EVT_MENU, self.on_options_item, self.options_item)
+		# Translators: Menu item in NVDA Remote submenu to send Control+Alt+Delete to the remote computer.
+		self.send_ctrl_alt_del_item = self.menu.Append(wx.ID_ANY, _("Send Ctrl+Alt+Del"), _("Send Ctrl+Alt+Del"))
+		gui.mainFrame.sysTrayIcon.Bind(wx.EVT_MENU, self.on_send_ctrl_alt_del, self.send_ctrl_alt_del_item)
+		self.send_ctrl_alt_del_item.Enable(False)
+		# Translators: Label of menu in NVDA tools menu.
+		self.remote_item=tools_menu.AppendSubMenu(self.menu, _("R&emote"), _("NVDA Remote Access"))
+
+	def terminate(self):
+		self.disconnect()
+		self.local_machine = None
+		self.menu.RemoveItem(self.connect_item)
+		self.connect_item.Destroy()
+		self.connect_item=None
+		self.menu.RemoveItem(self.disconnect_item)
+		self.disconnect_item.Destroy()
+		self.disconnect_item=None
+		self.menu.RemoveItem(self.mute_item)
+		self.mute_item.Destroy()
+		self.mute_item=None
+		self.menu.RemoveItem(self.push_clipboard_item)
+		self.push_clipboard_item.Destroy()
+		self.push_clipboard_item=None
+		self.menu.RemoveItem(self.options_item)
+		self.options_item.Destroy()
+		self.options_item=None
+		self.menu.RemoveItem(self.send_ctrl_alt_del_item)
+		self.send_ctrl_alt_del_item.Destroy()
+		self.send_ctrl_alt_del_item=None
+		tools_menu = gui.mainFrame.sysTrayIcon.toolsMenu
+		tools_menu.RemoveItem(self.remote_item)
+		self.remote_item.Destroy()
+		self.remote_item=None
+		try:
+			self.menu.Destroy()
+		except wx.PyDeadObjectError:
+			pass
+		try:
+			os.unlink(self.ipc_file)
+		except:
+			pass
+		self.menu=None
+
+	def on_disconnect_item(self, evt):
+		evt.Skip()
+		self.disconnect()
+
+	def on_mute_item(self, evt):
+		evt.Skip()
+		self.local_machine.is_muted = self.mute_item.IsChecked()
+
+	def script_toggle_remote_mute(self, gesture):
+		self.local_machine.is_muted = not self.local_machine.is_muted
+		self.mute_item.Check(self.local_machine.is_muted)
+	script_toggle_remote_mute.__doc__ = _("""Mute or unmute the speech coming from the remote computer""")
+
+	def on_push_clipboard_item(self, evt):
+		connector = self.slave_transport or self.master_transport
+		try:
+			connector.send(type='set_clipboard_text', text=api.getClipData())
+		except TypeError:
+			log.exception("Unable to push clipboard")
+
+	def on_options_item(self, evt):
+		evt.Skip()
+		config = get_config()
+		# Translators: The title of the add-on options dialog.
+		dlg = dialogs.OptionsDialog(gui.mainFrame, wx.ID_ANY, title=_("Options"))
+		dlg.set_from_config(config)
+		def handle_dlg_complete(dlg_result):
+			if dlg_result != wx.ID_OK:
+				return
+			dlg.write_to_config(config)
+		gui.runScriptModalDialog(dlg, callback=handle_dlg_complete)
+
+	def on_send_ctrl_alt_del(self, evt):
+		self.master_transport.send('send_SAS')
+
+	def disconnect(self):
+		if self.master_transport is None and self.slave_transport is None:
+			return
+		if self.master_transport is not None:
+			self.disconnect_as_master()
+		if self.slave_transport is not None:
+			self.disconnect_as_slave()
+		if self.server is not None:
+			self.server.close()
+			self.server = None
+		beep_sequence.beep_sequence((660, 60), (440, 60))
+		self.disconnect_item.Enable(False)
+		self.connect_item.Enable(True)
+		self.push_clipboard_item.Enable(False)
+
+	def disconnect_as_master(self):
+		self.master_transport.close()
+		self.master_transport = None
+
+	def disconnecting_as_master(self):
+		self.connect_item.Enable(True)
+		self.disconnect_item.Enable(False)
+		self.mute_item.Check(False)
+		self.mute_item.Enable(False)
+		self.local_machine.is_muted = False
+		self.push_clipboard_item.Enable(False)
+		self.send_ctrl_alt_del_item.Enable(False)
+		self.sending_keys = False
+		if self.hook_thread is not None:
+			ctypes.windll.user32.PostThreadMessageW(self.hook_thread.ident, win32con.WM_QUIT, 0, 0)
+			self.hook_thread.join()
+			self.hook_thread = None
+			self.removeGestureBinding(REMOTE_KEY)
+		self.key_modified = False
+
+	def disconnect_as_slave(self):
+		self.slave_transport.close()
+		self.slave_transport = None
+
+	def on_connected_as_master_failed(self):
+		if self.master_transport.successful_connects == 0:
+			self.disconnect_as_master()
+			# Translators: Title of the connection error dialog.
+			gui.messageBox(parent=gui.mainFrame, caption=_("Error Connecting"),
+			# Translators: Message shown when cannot connect to the remote computer.
+			message=_("Unable to connect to the remote computer"), style=wx.OK | wx.ICON_WARNING)
+
+	def script_disconnect(self, gesture):
+		if self.master_transport is None and self.slave_transport is None:
+			ui.message(_("Not connected."))
+			return
+		self.disconnect()
+	script_disconnect.__doc__ = _("""Disconnect a remote session""")
+
+	def do_connect(self, evt):
+		evt.Skip()
+		last_cons = get_config()['connections']['last_connected']
+		last = ''
+		if last_cons:
+			last = last_cons[-1]
+		# Translators: Title of the connect dialog.
+		dlg = dialogs.DirectConnectDialog(parent=gui.mainFrame, id=wx.ID_ANY, title=_("Connect"))
+		dlg.panel.host.SetValue(last)
+		dlg.panel.host.SelectAll()
+		def handle_dlg_complete(dlg_result):
+			if dlg_result != wx.ID_OK:
+				return
+			if dlg.client_or_server.GetSelection() == 0: #client
+				server_addr = dlg.panel.host.GetValue()
+				server_addr, port = address_to_hostport(server_addr)
+				channel = dlg.panel.key.GetValue()
+				if dlg.connection_type.GetSelection() == 0:
+					self.connect_as_master((server_addr, port), channel)
+				else:
+					self.connect_as_slave((server_addr, port), channel)
+			else: #We want a server
+				channel = dlg.panel.key.GetValue()
+				self.start_control_server(int(dlg.panel.port.GetValue()), channel)
+				if dlg.connection_type.GetSelection() == 0:
+					self.connect_as_master(('127.0.0.1', int(dlg.panel.port.GetValue())), channel)
+				else:
+					self.connect_as_slave(('127.0.0.1', int(dlg.panel.port.GetValue())), channel)
+		gui.runScriptModalDialog(dlg, callback=handle_dlg_complete)
+
+	def on_connected_as_master(self):
+		write_connection_to_config(self.master_transport.address)
+		self.disconnect_item.Enable(True)
+		self.connect_item.Enable(False)
+		self.mute_item.Enable(True)
+		self.push_clipboard_item.Enable(True)
+		self.send_ctrl_alt_del_item.Enable(True)
+		self.hook_thread = threading.Thread(target=self.hook)
+		self.hook_thread.daemon = True
+		self.hook_thread.start()
+		self.bindGesture(REMOTE_KEY, "sendKeys")
+		# Translators: Presented when connected to the remote computer.
+		ui.message(_("Connected!"))
+		beep_sequence.beep_sequence((440, 60), (660, 60))
+
+	def on_disconnected_as_master(self):
+		# Translators: Presented when connection to a remote computer was interupted.
+		ui.message(_("Connection interrupted"))
+
+	def connect_as_master(self, address, channel):
+		transport = RelayTransport(address=address, serializer=serializer.JSONSerializer(), channel=channel)
+		self.master_session = MasterSession(transport=transport, local_machine=self.local_machine)
+		transport.callback_manager.register_callback('transport_connected', self.on_connected_as_master)
+		transport.callback_manager.register_callback('transport_connection_failed', self.on_connected_as_master_failed)
+		transport.callback_manager.register_callback('transport_closing', self.disconnecting_as_master)
+		transport.callback_manager.register_callback('transport_disconnected', self.on_disconnected_as_master)
+		self.master_transport = transport
+		self.master_transport.reconnector_thread.start()
+
+	def connect_as_slave(self, address, key=None):
+		transport = RelayTransport(serializer=serializer.JSONSerializer(), address=address, channel=key)
+		self.slave_session = SlaveSession(transport=transport, local_machine=self.local_machine)
+		self.slave_transport = transport
+		self.slave_transport.callback_manager.register_callback('transport_connected', self.on_connected_as_slave)
+		self.slave_transport.reconnector_thread.start()
+		self.disconnect_item.Enable(True)
+		self.connect_item.Enable(False)
+
+	def on_connected_as_slave(self):
+		log.info("Control connector connected")
+		beep_sequence.beep_sequence((720, 100), 50, (720, 100), 50, (720, 100))
+		# Translators: Presented in direct (client to server) remote connection when the controlled computer is ready.
+		speech.speakMessage(_("Connected to control server"))
+		self.push_clipboard_item.Enable(True)
+		write_connection_to_config(self.slave_transport.address)
+
+	def start_control_server(self, server_port, channel):
+		self.server = server.Server(server_port, channel)
+		server_thread = threading.Thread(target=self.server.run)
+		server_thread.daemon = True
+		server_thread.start()
+
+	def hook(self):
+		log.debug("Hook thread start")
+		keyhook = keyboard_hook.KeyboardHook()
+		keyhook.register_callback(self.hook_callback)
+		msg = ctypes.MSG()
+		while ctypes.windll.user32.GetMessageW(ctypes.byref(msg), None, 0, 0):
+			pass
+		log.debug("Hook thread end")
+		keyhook.free()
+
+	def hook_callback(self, **kwargs):
+		#Prevent disabling sending keys if another key is held down
+		if not self.sending_keys:
+			return False
+		if kwargs['vk_code'] != win32con.VK_F11:
+			self.key_modified = kwargs['pressed']
+		if kwargs['vk_code'] == win32con.VK_F11 and kwargs['pressed'] and not self.key_modified:
+			self.sending_keys = False
+			# Translators: Presented when keyboard control is back to the controlling computer.
+			ui.message(_("Not sending keys."))
+			return True #Don't pass it on
+		self.master_transport.send(type="key", **kwargs)
+		return True #Don't pass it on
+
+	def script_sendKeys(self, gesture):
+		# Translators: Presented when sending keyboard keys from the controlling computer to the controlled computer.
+		ui.message(_("Sending keys."))
+		self.sending_keys = True
+
+	def event_gainFocus(self, obj, nextHandler):
+		if isinstance(obj, IAccessibleHandler.SecureDesktopNVDAObject):
+			self.sd_focused = True
+			self.enter_secure_desktop()
+		elif self.sd_focused and not isinstance(obj, IAccessibleHandler.SecureDesktopNVDAObject):
+			#event_leaveFocus won't work for some reason
+			self.sd_focused = False
+			self.leave_secure_desktop()
+		nextHandler()
+
+	def enter_secure_desktop(self):
+		"""function ran when entering a secure desktop."""
+		if self.slave_transport is None:
+			return
+		if not os.path.exists(self.temp_location):
+			os.makedirs(self.temp_location)
+		channel = str(uuid.uuid4())
+		self.sd_server = server.Server(port=0, password=channel, bind_host='127.0.0.1')
+		port = self.sd_server.server_socket.getsockname()[1]
+		server_thread = threading.Thread(target=self.sd_server.run)
+		server_thread.daemon = True
+		server_thread.start()
+		self.sd_relay = RelayTransport(address=('127.0.0.1', port), serializer=serializer.JSONSerializer(), channel=channel)
+		self.sd_bridge = bridge.BridgeTransport(self.slave_transport, self.sd_relay)
+		relay_thread = threading.Thread(target=self.sd_relay.run)
+		relay_thread.daemon = True
+		relay_thread.start()
+		data = [port, channel]
+		with open(self.ipc_file, 'wb') as fp:
+			json.dump(data, fp)
+
+	def leave_secure_desktop(self):
+		if self.sd_server is None:
+			return #Nothing to do
+		self.sd_bridge.disconnect()
+		self.sd_server.close()
+		self.sd_relay.close()
+
+	def handle_secure_desktop(self):
+		try:
+			with open(self.ipc_file) as fp:
+				data = json.load(fp)
+			os.unlink(self.ipc_file)
+			port, channel = data
+			test_socket=socket.socket(socket.AF_INET, socket.SOCK_STREAM)
+			test_socket=ssl.wrap_socket(test_socket)
+			test_socket.connect(('127.0.0.1', port))
+			test_socket.close()
+			self.connect_as_slave(('127.0.0.1', port), channel)
+		except:
+			pass
+
+	__gestures = {
+		"kb:alt+NVDA+pageDown": "disconnect",
+	}
+
+
+_config = None
+configspec = StringIO("""[connections]
+last_connected = list(default=list())
+[controlserver]
+autoconnect = boolean(default=False)
+self_hosted = boolean(default=False)
+connection_type = integer(default=0)
+host = string(default="")
+port = integer(default=6837)
+key = string(default="")
+""")
+def get_config():
+	global _config
+	if not _config:
+		path = os.path.join(globalVars.appArgs.configPath, CONFIG_FILE_NAME)
+		_config = configobj.ConfigObj(path, configspec=configspec)
+		val = validate.Validator()
+		_config.validate(val, copy=True)
+	return _config
+
+def write_connection_to_config(address):
+	"""Writes an address to the last connected section of the config.
+	If the address is already in the config, move it to the end."""
+	conf = get_config()
+	last_cons = conf['connections']['last_connected']
+	address = hostport_to_address(address)
+	if address in last_cons:
+		conf['connections']['last_connected'].remove(address)
+	conf['connections']['last_connected'].append(address)
+	conf.write()