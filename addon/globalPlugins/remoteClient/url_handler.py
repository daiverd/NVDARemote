--- conflicted
+++ resolved
@@ -1,263 +1,207 @@
-"""
-<<<<<<< HEAD
-URL Handler Module
-=================
-
-This module implements Windows protocol handler registration and message handling for
-nvdaremote:// URLs. It enables NVDA Remote to be launched via custom URLs that specify
-connection parameters.
-
-The module provides:
-- A custom window class to receive and parse URLs via Windows messages
-- Registry management for the nvdaremote:// protocol
-- Utilities for protocol handler registration and cleanup
-
-The URL handler allows users to connect to NVDA Remote sessions by clicking links
-or entering URLs in the format:
-    nvdaremote://<host>:<port>/<mode>/<key>
-
-Example:
-    >>> register_url_handler()  # Register protocol in Windows
-    >>> window = URLHandlerWindow(callback=handle_connection)
-    >>> # Now nvdaremote:// URLs will be handled
-    >>> unregister_url_handler()  # Clean up when done
-"""
-
-=======
-URL Handler Module for NVDARemote
-This module provides functionality for launching NVDARemote connections via custom 'nvdaremote://' URLs.
-
-Key Components:
-- URLHandlerWindow: A custom window class that intercepts and processes NVDARemote URLs
-- URL registration and unregistration utilities for Windows registry
-- Parsing and handling of NVDARemote connection URLs
-
-Main Functions:
-- register_url_handler(): Registers the NVDARemote URL protocol in the Windows Registry
-- unregister_url_handler(): Removes the NVDARemote URL protocol registration
-- url_handler_path(): Returns the path to the URL handler executable
-"""
-
-import os
-import winreg
-
->>>>>>> 18b1cd98
-try:
-	from logHandler import log
-except ImportError:
-	from logging import getLogger
-	log = getLogger('url_handler')
-
-import ctypes
-import ctypes.wintypes
-
-import gui  # provided by NVDA
-import windowUtils
-import wx
-from winUser import WM_COPYDATA  # provided by NVDA
-
-from . import connection_info 
-
-
-class COPYDATASTRUCT(ctypes.Structure):
-	"""Windows COPYDATASTRUCT for inter-process communication.
-	
-	This structure is used by Windows to pass data between processes using
-	the WM_COPYDATA message. It contains fields for:
-	- Custom data value (dwData)
-	- Size of data being passed (cbData)
-	- Pointer to the actual data (lpData)
-	"""
-	
-	_fields_ = [
-		('dwData', ctypes.wintypes.LPARAM),
-		('cbData', ctypes.wintypes.DWORD),
-		('lpData', ctypes.c_void_p)
-	]
-
-
-PCOPYDATASTRUCT = ctypes.POINTER(COPYDATASTRUCT)
-
-MSGFLT_ALLOW = 1
-
-
-class URLHandlerWindow(windowUtils.CustomWindow):
-	"""Window class that receives and processes nvdaremote:// URLs.
-	
-	This window registers itself to receive WM_COPYDATA messages containing
-	URLs. When a URL is received, it:
-	1. Parses the URL into connection parameters
-	2. Validates the URL format
-	3. Calls the provided callback with the connection info
-	
-	The window automatically handles UAC elevation by allowing messages
-	from lower privilege processes.
-	"""
-	
-	className = u'NVDARemoteURLHandler'
-
-	def __init__(self, callback=None, *args, **kwargs):
-		"""Initialize URL handler window.
-		
-		Args:
-			callback (callable, optional): Function to call with parsed ConnectionInfo
-				when a valid URL is received. Defaults to None.
-			*args: Additional arguments passed to CustomWindow
-			**kwargs: Additional keyword arguments passed to CustomWindow
-		"""
-		super().__init__(*args, **kwargs)
-		self.callback = callback
-		try:
-			ctypes.windll.user32.ChangeWindowMessageFilterEx(
-				self.handle, WM_COPYDATA, MSGFLT_ALLOW, None)
-		except AttributeError:
-			pass
-
-	def windowProc(self, hwnd, msg, wParam, lParam):
-		"""Windows message procedure for handling received URLs.
-		
-		Processes WM_COPYDATA messages containing nvdaremote:// URLs.
-		Parses the URL and calls the callback if one was provided.
-		
-		Args:
-			hwnd: Window handle
-			msg: Message type
-			wParam: Source window handle
-			lParam: Pointer to COPYDATASTRUCT containing the URL
-			
-		Raises:
-			URLParsingError: If the received URL is malformed or invalid
-		"""
-		if msg != WM_COPYDATA:
-			return
-		hwnd = wParam
-		struct_pointer = lParam
-		message_data = ctypes.cast(struct_pointer, PCOPYDATASTRUCT)
-		url = ctypes.wstring_at(message_data.contents.lpData)
-		log.info("Received url: %s" % url)
-		try:
-			con_info = connection_info.ConnectionInfo.fromURL(url)
-		except connection_info.URLParsingError:
-			wx.CallLater(50, gui.messageBox, parent=gui.mainFrame, caption=_("Invalid URL"),
-						 # Translators: Message shown when an invalid URL has been provided.
-						 message=_("Unable to parse url \"%s\"") % url, style=wx.OK | wx.ICON_ERROR)
-			log.exception("unable to parse nvdaremote:// url %s" % url)
-			raise
-		log.info("Connection info: %r" % con_info)
-		if callable(self.callback):
-			wx.CallLater(50, self.callback, con_info)
-
-def _create_registry_structure(key_handle, data):
-    """Creates a nested registry structure from a dictionary.
-    
-    Args:
-        key_handle: A handle to an open registry key
-        data: Dictionary containing the registry structure to create
-    """
-    for name, value in data.items():
-        if isinstance(value, dict):
-            # Create and recursively populate subkey
-            try:
-                subkey = winreg.CreateKey(key_handle, name)
-                try:
-                    _create_registry_structure(subkey, value)
-                finally:
-                    winreg.CloseKey(subkey)
-            except WindowsError as e:
-                raise OSError(f"Failed to create registry subkey {name}: {e}")
-        else:
-            # Set value
-            try:
-                winreg.SetValueEx(key_handle, name, 0, winreg.REG_SZ, str(value))
-            except WindowsError as e:
-                raise OSError(f"Failed to set registry value {name}: {e}")
-
-def _delete_registry_key_recursive(base_key, subkey_path):
-    """Recursively deletes a registry key and all its subkeys.
-    
-    Args:
-        base_key: One of the HKEY_* constants
-        subkey_path: Path to the key to delete
-    """
-    try:
-        # Try to delete directly first
-        winreg.DeleteKey(base_key, subkey_path)
-    except WindowsError:
-        # If that fails, need to do recursive deletion
-        try:
-            with winreg.OpenKey(base_key, subkey_path, 0, winreg.KEY_READ | winreg.KEY_WRITE) as key:
-                # Enumerate and delete all subkeys
-                while True:
-                    try:
-                        subkey_name = winreg.EnumKey(key, 0)
-                        full_path = f"{subkey_path}\\{subkey_name}"
-                        _delete_registry_key_recursive(base_key, full_path)
-                    except WindowsError:
-                        break
-            # Now delete the key itself
-            winreg.DeleteKey(base_key, subkey_path)
-        except WindowsError as e:
-            if e.winerror != 2:  # ERROR_FILE_NOT_FOUND
-                raise OSError(f"Failed to delete registry key {subkey_path}: {e}")
-
-def register_url_handler():
-<<<<<<< HEAD
-	"""Register the nvdaremote:// protocol handler in the Windows registry.
-	
-	Creates registry entries under HKEY_CURRENT_USER to associate the
-	nvdaremote:// protocol with this addon's URL handler executable.
-	This allows Windows to launch NVDA Remote when nvdaremote:// URLs
-	are activated.
-	"""
-	regobj.HKCU.SOFTWARE.Classes.nvdaremote = URL_HANDLER_REGISTRY
-
-
-def unregister_url_handler():
-	"""Remove the nvdaremote:// protocol handler from the Windows registry.
-	
-	Cleans up registry entries created by register_url_handler().
-	Should be called when uninstalling or updating the addon.
-	"""
-	del regobj.HKCU.SOFTWARE.Classes.nvdaremote
-
-
-def url_handler_path():
-	"""Get the full path to the URL handler executable.
-	
-	Returns:
-		str: Absolute path to url_handler.exe in the addon directory
-	"""
-	return os.path.join(os.path.split(os.path.abspath(__file__))[0], 'url_handler.exe')
-
-=======
-    """Registers the URL handler in the Windows Registry."""
-    try:
-        key_path = r"SOFTWARE\Classes\nvdaremote"
-        with winreg.CreateKey(winreg.HKEY_CURRENT_USER, key_path) as key:
-            _create_registry_structure(key, URL_HANDLER_REGISTRY)
-    except OSError as e:
-        raise OSError(f"Failed to register URL handler: {e}")
-
-def unregister_url_handler():
-    """Unregisters the URL handler from the Windows Registry."""
-    try:
-        _delete_registry_key_recursive(winreg.HKEY_CURRENT_USER, r"SOFTWARE\Classes\nvdaremote")
-    except OSError as e:
-        raise OSError(f"Failed to unregister URL handler: {e}")
-
-def url_handler_path():
-    """Returns the path to the URL handler executable."""
-    return os.path.join(os.path.split(os.path.abspath(__file__))[0], 'url_handler.exe')
->>>>>>> 18b1cd98
-
-# Registry structure definition
-URL_HANDLER_REGISTRY = {
-    "URL Protocol": "",
-    "shell": {
-        "open": {
-            "command": {
-                "": '"{path}" %1'.format(path=url_handler_path()),
-            }
-        }
-    }
-}
+"""
+URL Handler Module for NVDARemote
+This module provides functionality for launching NVDARemote connections via custom 'nvdaremote://' URLs.
+
+Key Components:
+- URLHandlerWindow: A custom window class that intercepts and processes NVDARemote URLs
+- URL registration and unregistration utilities for Windows registry
+- Parsing and handling of NVDARemote connection URLs
+
+Main Functions:
+- register_url_handler(): Registers the NVDARemote URL protocol in the Windows Registry
+- unregister_url_handler(): Removes the NVDARemote URL protocol registration
+- url_handler_path(): Returns the path to the URL handler executable
+"""
+
+import os
+import winreg
+
+try:
+	from logHandler import log
+except ImportError:
+	from logging import getLogger
+	log = getLogger('url_handler')
+
+import ctypes
+import ctypes.wintypes
+
+import gui  # provided by NVDA
+import windowUtils
+import wx
+from winUser import WM_COPYDATA  # provided by NVDA
+
+from . import connection_info 
+
+
+class COPYDATASTRUCT(ctypes.Structure):
+	"""Windows COPYDATASTRUCT for inter-process communication.
+	
+	This structure is used by Windows to pass data between processes using
+	the WM_COPYDATA message. It contains fields for:
+	- Custom data value (dwData)
+	- Size of data being passed (cbData)
+	- Pointer to the actual data (lpData)
+	"""
+	
+	_fields_ = [
+		('dwData', ctypes.wintypes.LPARAM),
+		('cbData', ctypes.wintypes.DWORD),
+		('lpData', ctypes.c_void_p)
+	]
+
+
+PCOPYDATASTRUCT = ctypes.POINTER(COPYDATASTRUCT)
+
+MSGFLT_ALLOW = 1
+
+
+class URLHandlerWindow(windowUtils.CustomWindow):
+	"""Window class that receives and processes nvdaremote:// URLs.
+	
+	This window registers itself to receive WM_COPYDATA messages containing
+	URLs. When a URL is received, it:
+	1. Parses the URL into connection parameters
+	2. Validates the URL format
+	3. Calls the provided callback with the connection info
+	
+	The window automatically handles UAC elevation by allowing messages
+	from lower privilege processes.
+	"""
+	
+	className = u'NVDARemoteURLHandler'
+
+	def __init__(self, callback=None, *args, **kwargs):
+		"""Initialize URL handler window.
+		
+		Args:
+			callback (callable, optional): Function to call with parsed ConnectionInfo
+				when a valid URL is received. Defaults to None.
+			*args: Additional arguments passed to CustomWindow
+			**kwargs: Additional keyword arguments passed to CustomWindow
+		"""
+		super().__init__(*args, **kwargs)
+		self.callback = callback
+		try:
+			ctypes.windll.user32.ChangeWindowMessageFilterEx(
+				self.handle, WM_COPYDATA, MSGFLT_ALLOW, None)
+		except AttributeError:
+			pass
+
+	def windowProc(self, hwnd, msg, wParam, lParam):
+		"""Windows message procedure for handling received URLs.
+		
+		Processes WM_COPYDATA messages containing nvdaremote:// URLs.
+		Parses the URL and calls the callback if one was provided.
+		
+		Args:
+			hwnd: Window handle
+			msg: Message type
+			wParam: Source window handle
+			lParam: Pointer to COPYDATASTRUCT containing the URL
+			
+		Raises:
+			URLParsingError: If the received URL is malformed or invalid
+		"""
+		if msg != WM_COPYDATA:
+			return
+		hwnd = wParam
+		struct_pointer = lParam
+		message_data = ctypes.cast(struct_pointer, PCOPYDATASTRUCT)
+		url = ctypes.wstring_at(message_data.contents.lpData)
+		log.info("Received url: %s" % url)
+		try:
+			con_info = connection_info.ConnectionInfo.fromURL(url)
+		except connection_info.URLParsingError:
+			wx.CallLater(50, gui.messageBox, parent=gui.mainFrame, caption=_("Invalid URL"),
+						 # Translators: Message shown when an invalid URL has been provided.
+						 message=_("Unable to parse url \"%s\"") % url, style=wx.OK | wx.ICON_ERROR)
+			log.exception("unable to parse nvdaremote:// url %s" % url)
+			raise
+		log.info("Connection info: %r" % con_info)
+		if callable(self.callback):
+			wx.CallLater(50, self.callback, con_info)
+
+def _create_registry_structure(key_handle, data):
+    """Creates a nested registry structure from a dictionary.
+    
+    Args:
+        key_handle: A handle to an open registry key
+        data: Dictionary containing the registry structure to create
+    """
+    for name, value in data.items():
+        if isinstance(value, dict):
+            # Create and recursively populate subkey
+            try:
+                subkey = winreg.CreateKey(key_handle, name)
+                try:
+                    _create_registry_structure(subkey, value)
+                finally:
+                    winreg.CloseKey(subkey)
+            except WindowsError as e:
+                raise OSError(f"Failed to create registry subkey {name}: {e}")
+        else:
+            # Set value
+            try:
+                winreg.SetValueEx(key_handle, name, 0, winreg.REG_SZ, str(value))
+            except WindowsError as e:
+                raise OSError(f"Failed to set registry value {name}: {e}")
+
+def _delete_registry_key_recursive(base_key, subkey_path):
+    """Recursively deletes a registry key and all its subkeys.
+    
+    Args:
+        base_key: One of the HKEY_* constants
+        subkey_path: Path to the key to delete
+    """
+    try:
+        # Try to delete directly first
+        winreg.DeleteKey(base_key, subkey_path)
+    except WindowsError:
+        # If that fails, need to do recursive deletion
+        try:
+            with winreg.OpenKey(base_key, subkey_path, 0, winreg.KEY_READ | winreg.KEY_WRITE) as key:
+                # Enumerate and delete all subkeys
+                while True:
+                    try:
+                        subkey_name = winreg.EnumKey(key, 0)
+                        full_path = f"{subkey_path}\\{subkey_name}"
+                        _delete_registry_key_recursive(base_key, full_path)
+                    except WindowsError:
+                        break
+            # Now delete the key itself
+            winreg.DeleteKey(base_key, subkey_path)
+        except WindowsError as e:
+            if e.winerror != 2:  # ERROR_FILE_NOT_FOUND
+                raise OSError(f"Failed to delete registry key {subkey_path}: {e}")
+
+def register_url_handler():
+    """Registers the URL handler in the Windows Registry."""
+    try:
+        key_path = r"SOFTWARE\Classes\nvdaremote"
+        with winreg.CreateKey(winreg.HKEY_CURRENT_USER, key_path) as key:
+            _create_registry_structure(key, URL_HANDLER_REGISTRY)
+    except OSError as e:
+        raise OSError(f"Failed to register URL handler: {e}")
+
+def unregister_url_handler():
+    """Unregisters the URL handler from the Windows Registry."""
+    try:
+        _delete_registry_key_recursive(winreg.HKEY_CURRENT_USER, r"SOFTWARE\Classes\nvdaremote")
+    except OSError as e:
+        raise OSError(f"Failed to unregister URL handler: {e}")
+
+def url_handler_path():
+    """Returns the path to the URL handler executable."""
+    return os.path.join(os.path.split(os.path.abspath(__file__))[0], 'url_handler.exe')
+
+# Registry structure definition
+URL_HANDLER_REGISTRY = {
+    "URL Protocol": "",
+    "shell": {
+        "open": {
+            "command": {
+                "": '"{path}" %1'.format(path=url_handler_path()),
+            }
+        }
+    }
+}